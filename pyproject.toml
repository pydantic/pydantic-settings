[build-system]
requires = ['hatchling']
build-backend = 'hatchling.build'

[tool.hatch.version]
path = 'pydantic_settings/version.py'

[project]
name = 'pydantic-settings'
description = 'Settings management using Pydantic'
authors = [
    {name = 'Samuel Colvin', email = 's@muelcolvin.com'},
    {name = 'Eric Jolibois', email = 'em.jolibois@gmail.com'},
    {name = 'Hasan Ramezani', email = 'hasan.r67@gmail.com'},
]
license = 'MIT'
readme = 'README.md'
classifiers = [
    'Development Status :: 5 - Production/Stable',
    'Programming Language :: Python',
    'Programming Language :: Python :: 3',
    'Programming Language :: Python :: 3 :: Only',
    'Programming Language :: Python :: 3.8',
    'Programming Language :: Python :: 3.9',
    'Programming Language :: Python :: 3.10',
    'Programming Language :: Python :: 3.11',
    'Programming Language :: Python :: 3.12',
    'Intended Audience :: Developers',
    'Intended Audience :: Information Technology',
    'Intended Audience :: System Administrators',
    'License :: OSI Approved :: MIT License',
    'Framework :: Pydantic',
    'Framework :: Pydantic :: 2',
    'Operating System :: Unix',
    'Operating System :: POSIX :: Linux',
    'Environment :: Console',
    'Environment :: MacOS X',
    'Topic :: Software Development :: Libraries :: Python Modules',
    'Topic :: Internet',
]
requires-python = '>=3.8'
dependencies = [
    'pydantic>=2.7.0',
    'python-dotenv>=0.21.0',
]
dynamic = ['version']

[project.optional-dependencies]
yaml = ["pyyaml>=6.0.1"]
toml = ["tomli>=2.0.1"]
<<<<<<< HEAD
azure-app-configuration = ["azure-appconfiguration>=1.6.0", "azure-keyvault-secrets>=4.8.0", "azure-identity>=1.16.0"]
=======
azure-key-vault = ["azure-keyvault-secrets>=4.8.0", "azure-identity>=1.16.0"]
>>>>>>> 4840d69d

[project.urls]
Homepage = 'https://github.com/pydantic/pydantic-settings'
Funding = 'https://github.com/sponsors/samuelcolvin'
Source = 'https://github.com/pydantic/pydantic-settings'
Changelog = 'https://github.com/pydantic/pydantic-settings/releases'
Documentation = 'https://docs.pydantic.dev/dev-v2/concepts/pydantic_settings/'

[tool.pytest.ini_options]
testpaths = 'tests'
filterwarnings = [
    'error',
    'ignore:This is a placeholder until pydantic-settings.*:UserWarning',
]

[tool.coverage.run]
source = ['pydantic_settings']
branch = true
context = '${CONTEXT}'

[tool.coverage.report]
precision = 2
exclude_lines = [
    'pragma: no cover',
    'raise NotImplementedError',
    'raise NotImplemented',
    'if TYPE_CHECKING:',
    '@overload',
]

[tool.coverage.paths]
source = [
    'pydantic_settings/',
]

[tool.ruff]
line-length = 120
target-version = 'py38'

[tool.ruff.lint.pyupgrade]
keep-runtime-typing = true

[tool.ruff.lint]
extend-select = ['Q', 'RUF100', 'C90', 'UP', 'I']
flake8-quotes = {inline-quotes = 'single', multiline-quotes = 'double'}
isort = { known-first-party = ['pydantic_settings', 'tests'] }
mccabe = { max-complexity = 14 }
pydocstyle = { convention = 'google' }

[tool.ruff.format]
quote-style = 'single'

[tool.mypy]
python_version = '3.10'
show_error_codes = true
follow_imports = 'silent'
strict_optional = true
warn_redundant_casts = true
warn_unused_ignores = true
disallow_any_generics = true
check_untyped_defs = true
no_implicit_reexport = true
warn_unused_configs = true
disallow_subclassing_any = true
disallow_incomplete_defs = true
disallow_untyped_decorators = true
disallow_untyped_calls = true

# for strict mypy: (this is the tricky one :-))
disallow_untyped_defs = true

# remaining arguments from `mypy --strict` which cause errors
# no_implicit_optional = true
# warn_return_any = true

# ansi2html and devtools are required to avoid the need to install these packages when running linting,
# they're used in the docs build script
[[tool.mypy.overrides]]
module = [
    'dotenv.*',
]
ignore_missing_imports = true

# configuring https://github.com/pydantic/hooky
[tool.hooky]
assignees = ['samuelcolvin', 'dmontagu', 'hramezani']
reviewers = ['samuelcolvin', 'dmontagu', 'hramezani']
require_change_file = false<|MERGE_RESOLUTION|>--- conflicted
+++ resolved
@@ -9,9 +9,9 @@
 name = 'pydantic-settings'
 description = 'Settings management using Pydantic'
 authors = [
-    {name = 'Samuel Colvin', email = 's@muelcolvin.com'},
-    {name = 'Eric Jolibois', email = 'em.jolibois@gmail.com'},
-    {name = 'Hasan Ramezani', email = 'hasan.r67@gmail.com'},
+    { name = 'Samuel Colvin', email = 's@muelcolvin.com' },
+    { name = 'Eric Jolibois', email = 'em.jolibois@gmail.com' },
+    { name = 'Hasan Ramezani', email = 'hasan.r67@gmail.com' },
 ]
 license = 'MIT'
 readme = 'README.md'
@@ -39,20 +39,18 @@
     'Topic :: Internet',
 ]
 requires-python = '>=3.8'
-dependencies = [
-    'pydantic>=2.7.0',
-    'python-dotenv>=0.21.0',
-]
+dependencies = ['pydantic>=2.7.0', 'python-dotenv>=0.21.0']
 dynamic = ['version']
 
 [project.optional-dependencies]
 yaml = ["pyyaml>=6.0.1"]
 toml = ["tomli>=2.0.1"]
-<<<<<<< HEAD
-azure-app-configuration = ["azure-appconfiguration>=1.6.0", "azure-keyvault-secrets>=4.8.0", "azure-identity>=1.16.0"]
-=======
 azure-key-vault = ["azure-keyvault-secrets>=4.8.0", "azure-identity>=1.16.0"]
->>>>>>> 4840d69d
+azure-app-configuration = [
+    "azure-appconfiguration>=1.6.0",
+    "azure-keyvault-secrets>=4.8.0",
+    "azure-identity>=1.16.0",
+]
 
 [project.urls]
 Homepage = 'https://github.com/pydantic/pydantic-settings'
@@ -84,9 +82,7 @@
 ]
 
 [tool.coverage.paths]
-source = [
-    'pydantic_settings/',
-]
+source = ['pydantic_settings/']
 
 [tool.ruff]
 line-length = 120
@@ -97,7 +93,7 @@
 
 [tool.ruff.lint]
 extend-select = ['Q', 'RUF100', 'C90', 'UP', 'I']
-flake8-quotes = {inline-quotes = 'single', multiline-quotes = 'double'}
+flake8-quotes = { inline-quotes = 'single', multiline-quotes = 'double' }
 isort = { known-first-party = ['pydantic_settings', 'tests'] }
 mccabe = { max-complexity = 14 }
 pydocstyle = { convention = 'google' }
@@ -131,9 +127,7 @@
 # ansi2html and devtools are required to avoid the need to install these packages when running linting,
 # they're used in the docs build script
 [[tool.mypy.overrides]]
-module = [
-    'dotenv.*',
-]
+module = ['dotenv.*']
 ignore_missing_imports = true
 
 # configuring https://github.com/pydantic/hooky
