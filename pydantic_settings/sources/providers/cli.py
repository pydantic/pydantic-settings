--- conflicted
+++ resolved
@@ -912,13 +912,9 @@
         is_model_suppressed = self._is_field_suppressed(field_info) or is_model_suppressed
         if not self.cli_avoid_json:
             added_args.append(arg_names[0])
-<<<<<<< HEAD
-            kwargs['help'] = CLI_SUPPRESS if is_model_suppressed else f'set {arg_names[0]} from JSON string'
-=======
             kwargs['nargs'] = '?'
             kwargs['const'] = '{}'
-            kwargs['help'] = f'set {arg_names[0]} from JSON string (default: {{}})'
->>>>>>> e9fb3164
+            kwargs['help'] = kwargs['help'] = CLI_SUPPRESS if is_model_suppressed else f'set {arg_names[0]} from JSON string (default: {{}})'
             model_group = self._add_group(parser, **model_group_kwargs)
             self._add_argument(model_group, *(f'{flag_prefix}{name}' for name in arg_names), **kwargs)
         for model in sub_models:
