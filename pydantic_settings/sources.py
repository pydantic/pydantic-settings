--- conflicted
+++ resolved
@@ -35,11 +35,7 @@
 from pydantic._internal._utils import deep_update, is_model_class, lenient_issubclass
 from pydantic.dataclasses import is_pydantic_dataclass
 from pydantic.fields import FieldInfo
-<<<<<<< HEAD
-from typing_extensions import Annotated, get_args, get_origin
-=======
-from typing_extensions import _AnnotatedAlias, get_args, get_origin
->>>>>>> 6d25cee4
+from typing_extensions import Annotated, _AnnotatedAlias, get_args, get_origin
 
 from pydantic_settings.utils import path_type_label
 
@@ -677,12 +673,7 @@
                     except ValueError as e:
                         if not allow_json_failure:
                             raise e
-<<<<<<< HEAD
-
-            if last_key not in env_var or not isinstance(env_val, EnvNoneType) or env_var[last_key] is {}:
-=======
             if isinstance(env_var, dict):
->>>>>>> 6d25cee4
                 env_var[last_key] = env_val
 
         return result
