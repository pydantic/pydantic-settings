--- conflicted
+++ resolved
@@ -1439,7 +1439,7 @@
                             derived_name,
                             help=subcommand_help,
                             formatter_class=self._formatter_class,
-                            description=model.__doc__,
+                            description=None if model.__doc__ is None else dedent(model.__doc__),
                         ),
                         model=model,
                         added_args=[],
@@ -1448,32 +1448,6 @@
                         group=None,
                         alias_prefixes=[],
                     )
-<<<<<<< HEAD
-=======
-                    self._cli_subcommands[f'{arg_prefix}:subcommand'] = [f'{arg_prefix}{field_name}']
-                else:
-                    self._cli_subcommands[f'{arg_prefix}:subcommand'].append(f'{arg_prefix}{field_name}')
-                if hasattr(subparsers, 'metavar'):
-                    metavar = ','.join(self._cli_subcommands[f'{arg_prefix}:subcommand'])
-                    subparsers.metavar = f'{{{metavar}}}'
-
-                model = sub_models[0]
-                self._add_parser_args(
-                    parser=self._add_parser(
-                        subparsers,
-                        field_name,
-                        help=field_info.description,
-                        formatter_class=self._formatter_class,
-                        description=None if model.__doc__ is None else dedent(model.__doc__),
-                    ),
-                    model=model,
-                    added_args=[],
-                    arg_prefix=f'{arg_prefix}{field_name}.',
-                    subcommand_prefix=f'{subcommand_prefix}{field_name}.',
-                    group=None,
-                    alias_prefixes=[],
-                )
->>>>>>> a293adad
             else:
                 resolved_names, is_alias_path_only = self._get_resolved_names(field_name, field_info, alias_path_args)
                 arg_flag: str = '--'
