--- conflicted
+++ resolved
@@ -17,11 +17,7 @@
 from enum import Enum
 from pathlib import Path
 from textwrap import dedent
-<<<<<<< HEAD
-from types import BuiltinFunctionType, FunctionType
-=======
-from types import SimpleNamespace
->>>>>>> a9eb22e4
+from types import BuiltinFunctionType, FunctionType, SimpleNamespace
 from typing import (
     TYPE_CHECKING,
     Any,
@@ -166,7 +162,7 @@
 
 def get_subcommand(
     model: PydanticModel, is_required: bool = True, cli_exit_on_error: bool | None = None
-) -> PydanticModel:
+) -> Optional[PydanticModel]:
     """
     Get the subcommand from a model.
 
@@ -189,7 +185,7 @@
 
     model_cls = type(model)
     if cli_exit_on_error is None and is_model_class(model_cls):
-        model_default = model.model_config.get('cli_exit_on_error')
+        model_default = model_cls.model_config.get('cli_exit_on_error')
         if isinstance(model_default, bool):
             cli_exit_on_error = model_default
     if cli_exit_on_error is None:
