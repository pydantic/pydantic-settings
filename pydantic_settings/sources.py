from __future__ import annotations as _annotations

import json
import os
import sys
<<<<<<< HEAD
import typing
=======
>>>>>>> e129a817
import warnings
from abc import ABC, abstractmethod
from collections import deque
from dataclasses import is_dataclass
from enum import Enum
from pathlib import Path
<<<<<<< HEAD
from types import FunctionType
from typing import (
    TYPE_CHECKING,
    Any,
    Callable,
    Dict,
    Generic,
    List,
    Mapping,
    Sequence,
    Tuple,
    TypeVar,
    Union,
    cast,
    overload,
)

import pydantic._internal._repr
import pydantic.v1.utils
import typing_extensions
from dotenv import dotenv_values
from pydantic import AliasChoices, AliasPath, BaseModel, Json, TypeAdapter
from pydantic._internal._typing_extra import WithArgsTypes, origin_is_union, typing_base
=======
from typing import TYPE_CHECKING, Any, List, Mapping, Sequence, Tuple, Union, cast

from dotenv import dotenv_values
from pydantic import AliasChoices, AliasPath, BaseModel, Json
from pydantic._internal._typing_extra import WithArgsTypes, origin_is_union
>>>>>>> e129a817
from pydantic._internal._utils import deep_update, is_model_class, lenient_issubclass
from pydantic.fields import FieldInfo
from typing_extensions import Annotated, get_args, get_origin

from pydantic_settings.utils import path_type_label

if TYPE_CHECKING:
    if sys.version_info >= (3, 11):
        import tomllib
    else:
        tomllib = None
    import tomli
    import yaml

    from pydantic_settings.main import BaseSettings
else:
    yaml = None
    tomllib = None
    tomli = None


def import_yaml() -> None:
    global yaml
    if yaml is not None:
        return
    try:
        import yaml
    except ImportError as e:
        raise ImportError('PyYAML is not installed, run `pip install pydantic-settings[yaml]`') from e


def import_toml() -> None:
    global tomli
    global tomllib
    if sys.version_info < (3, 11):
        if tomli is not None:
            return
        try:
            import tomli
        except ImportError as e:
            raise ImportError('tomli is not installed, run `pip install pydantic-settings[toml]`') from e
    else:
        if tomllib is not None:
            return
        import tomllib

from argparse import SUPPRESS, ArgumentParser, HelpFormatter, Namespace, _SubParsersAction

DotenvType = Union[Path, str, List[Union[Path, str]], Tuple[Union[Path, str], ...]]
PathType = Union[Path, str, List[Union[Path, str]], Tuple[Union[Path, str], ...]]
DEFAULT_PATH: PathType = Path('')

# This is used as default value for `_env_file` in the `BaseSettings` class and
# `env_file` in `DotEnvSettingsSource` so the default can be distinguished from `None`.
# See the docstring of `BaseSettings` for more details.
ENV_FILE_SENTINEL: DotenvType = Path('')


class _CliSubCommand:
    pass


class _CliPositionalArg:
    pass


T = TypeVar('T')
CliSubCommand = Annotated[Union[T, None], _CliSubCommand]
CliPositionalArg = Annotated[T, _CliPositionalArg]


class EnvNoneType(str):
    pass


class SettingsError(ValueError):
    pass


class PydanticBaseSettingsSource(ABC):
    """
    Abstract base class for settings sources, every settings source classes should inherit from it.
    """

    def __init__(self, settings_cls: type[BaseSettings]):
        self.settings_cls = settings_cls
        self.config = settings_cls.model_config

    @abstractmethod
    def get_field_value(self, field: FieldInfo, field_name: str) -> tuple[Any, str, bool]:
        """
        Gets the value, the key for model creation, and a flag to determine whether value is complex.

        This is an abstract method that should be overridden in every settings source classes.

        Args:
            field: The field.
            field_name: The field name.

        Returns:
            A tuple contains the key, value and a flag to determine whether value is complex.
        """
        pass

    def field_is_complex(self, field: FieldInfo) -> bool:
        """
        Checks whether a field is complex, in which case it will attempt to be parsed as JSON.

        Args:
            field: The field.

        Returns:
            Whether the field is complex.
        """
        return _annotation_is_complex(field.annotation, field.metadata)

    def prepare_field_value(self, field_name: str, field: FieldInfo, value: Any, value_is_complex: bool) -> Any:
        """
        Prepares the value of a field.

        Args:
            field_name: The field name.
            field: The field.
            value: The value of the field that has to be prepared.
            value_is_complex: A flag to determine whether value is complex.

        Returns:
            The prepared value.
        """
        if value is not None and (self.field_is_complex(field) or value_is_complex):
            return self.decode_complex_value(field_name, field, value)
        return value

    def decode_complex_value(self, field_name: str, field: FieldInfo, value: Any) -> Any:
        """
        Decode the value for a complex field

        Args:
            field_name: The field name.
            field: The field.
            value: The value of the field that has to be prepared.

        Returns:
            The decoded value for further preparation
        """
        return json.loads(value)

    @abstractmethod
    def __call__(self) -> dict[str, Any]:
        pass


class InitSettingsSource(PydanticBaseSettingsSource):
    """
    Source class for loading values provided during settings class initialization.
    """

    def __init__(self, settings_cls: type[BaseSettings], init_kwargs: dict[str, Any]):
        self.init_kwargs = init_kwargs
        super().__init__(settings_cls)

    def get_field_value(self, field: FieldInfo, field_name: str) -> tuple[Any, str, bool]:
        # Nothing to do here. Only implement the return statement to make mypy happy
        return None, '', False

    def __call__(self) -> dict[str, Any]:
        return self.init_kwargs

    def __repr__(self) -> str:
        return f'InitSettingsSource(init_kwargs={self.init_kwargs!r})'


class PydanticBaseEnvSettingsSource(PydanticBaseSettingsSource):
    def __init__(
        self,
        settings_cls: type[BaseSettings],
        case_sensitive: bool | None = None,
        env_prefix: str | None = None,
        env_ignore_empty: bool | None = None,
        env_parse_none_str: str | None = None,
        env_parse_enums: bool | None = None,
    ) -> None:
        super().__init__(settings_cls)
        self.case_sensitive = case_sensitive if case_sensitive is not None else self.config.get('case_sensitive', False)
        self.env_prefix = env_prefix if env_prefix is not None else self.config.get('env_prefix', '')
        self.env_ignore_empty = (
            env_ignore_empty if env_ignore_empty is not None else self.config.get('env_ignore_empty', False)
        )
        self.env_parse_none_str = (
            env_parse_none_str if env_parse_none_str is not None else self.config.get('env_parse_none_str')
        )
        self.env_parse_enums = env_parse_enums if env_parse_enums is not None else self.config.get('env_parse_enums')

    def _apply_case_sensitive(self, value: str) -> str:
        return value.lower() if not self.case_sensitive else value

    def _extract_field_info(self, field: FieldInfo, field_name: str) -> list[tuple[str, str, bool]]:
        """
        Extracts field info. This info is used to get the value of field from environment variables.

        It returns a list of tuples, each tuple contains:
            * field_key: The key of field that has to be used in model creation.
            * env_name: The environment variable name of the field.
            * value_is_complex: A flag to determine whether the value from environment variable
              is complex and has to be parsed.

        Args:
            field (FieldInfo): The field.
            field_name (str): The field name.

        Returns:
            list[tuple[str, str, bool]]: List of tuples, each tuple contains field_key, env_name, and value_is_complex.
        """
        field_info: list[tuple[str, str, bool]] = []
        if isinstance(field.validation_alias, (AliasChoices, AliasPath)):
            v_alias: str | list[str | int] | list[list[str | int]] | None = field.validation_alias.convert_to_aliases()
        else:
            v_alias = field.validation_alias

        if v_alias:
            if isinstance(v_alias, list):  # AliasChoices, AliasPath
                for alias in v_alias:
                    if isinstance(alias, str):  # AliasPath
                        field_info.append((alias, self._apply_case_sensitive(alias), True if len(alias) > 1 else False))
                    elif isinstance(alias, list):  # AliasChoices
                        first_arg = cast(str, alias[0])  # first item of an AliasChoices must be a str
                        field_info.append(
                            (first_arg, self._apply_case_sensitive(first_arg), True if len(alias) > 1 else False)
                        )
            else:  # string validation alias
                field_info.append((v_alias, self._apply_case_sensitive(v_alias), False))
        elif origin_is_union(get_origin(field.annotation)) and _union_is_complex(field.annotation, field.metadata):
            field_info.append((field_name, self._apply_case_sensitive(self.env_prefix + field_name), True))
        else:
            field_info.append((field_name, self._apply_case_sensitive(self.env_prefix + field_name), False))

        return field_info

    def _replace_field_names_case_insensitively(self, field: FieldInfo, field_values: dict[str, Any]) -> dict[str, Any]:
        """
        Replace field names in values dict by looking in models fields insensitively.

        By having the following models:

            ```py
            class SubSubSub(BaseModel):
                VaL3: str

            class SubSub(BaseModel):
                Val2: str
                SUB_sub_SuB: SubSubSub

            class Sub(BaseModel):
                VAL1: str
                SUB_sub: SubSub

            class Settings(BaseSettings):
                nested: Sub

                model_config = SettingsConfigDict(env_nested_delimiter='__')
            ```

        Then:
            _replace_field_names_case_insensitively(
                field,
                {"val1": "v1", "sub_SUB": {"VAL2": "v2", "sub_SUB_sUb": {"vAl3": "v3"}}}
            )
            Returns {'VAL1': 'v1', 'SUB_sub': {'Val2': 'v2', 'SUB_sub_SuB': {'VaL3': 'v3'}}}
        """
        values: dict[str, Any] = {}

        for name, value in field_values.items():
            sub_model_field: FieldInfo | None = None

            # This is here to make mypy happy
            # Item "None" of "Optional[Type[Any]]" has no attribute "model_fields"
            if not field.annotation or not hasattr(field.annotation, 'model_fields'):
                values[name] = value
                continue

            # Find field in sub model by looking in fields case insensitively
            for sub_model_field_name, f in field.annotation.model_fields.items():
                if not f.validation_alias and sub_model_field_name.lower() == name.lower():
                    sub_model_field = f
                    break

            if not sub_model_field:
                values[name] = value
                continue

            if lenient_issubclass(sub_model_field.annotation, BaseModel) and isinstance(value, dict):
                values[sub_model_field_name] = self._replace_field_names_case_insensitively(sub_model_field, value)
            else:
                values[sub_model_field_name] = value

        return values

    def _replace_env_none_type_values(self, field_value: dict[str, Any]) -> dict[str, Any]:
        """
        Recursively parse values that are of "None" type(EnvNoneType) to `None` type(None).
        """
        values: dict[str, Any] = {}

        for key, value in field_value.items():
            if not isinstance(value, EnvNoneType):
                values[key] = value if not isinstance(value, dict) else self._replace_env_none_type_values(value)
            else:
                values[key] = None

        return values

    def __call__(self) -> dict[str, Any]:
        data: dict[str, Any] = {}

        for field_name, field in self.settings_cls.model_fields.items():
            try:
                field_value, field_key, value_is_complex = self.get_field_value(field, field_name)
            except Exception as e:
                raise SettingsError(
                    f'error getting value for field "{field_name}" from source "{self.__class__.__name__}"'
                ) from e

            try:
                field_value = self.prepare_field_value(field_name, field, field_value, value_is_complex)
            except ValueError as e:
                raise SettingsError(
                    f'error parsing value for field "{field_name}" from source "{self.__class__.__name__}"'
                ) from e

            if field_value is not None:
                if self.env_parse_none_str is not None:
                    if isinstance(field_value, dict):
                        field_value = self._replace_env_none_type_values(field_value)
                    elif isinstance(field_value, EnvNoneType):
                        field_value = None
                if (
                    not self.case_sensitive
                    and lenient_issubclass(field.annotation, BaseModel)
                    and isinstance(field_value, dict)
                ):
                    data[field_key] = self._replace_field_names_case_insensitively(field, field_value)
                else:
                    data[field_key] = field_value

        return data


class SecretsSettingsSource(PydanticBaseEnvSettingsSource):
    """
    Source class for loading settings values from secret files.
    """

    def __init__(
        self,
        settings_cls: type[BaseSettings],
        secrets_dir: str | Path | None = None,
        case_sensitive: bool | None = None,
        env_prefix: str | None = None,
        env_ignore_empty: bool | None = None,
        env_parse_none_str: str | None = None,
        env_parse_enums: bool | None = None,
    ) -> None:
        super().__init__(
            settings_cls, case_sensitive, env_prefix, env_ignore_empty, env_parse_none_str, env_parse_enums
        )
        self.secrets_dir = secrets_dir if secrets_dir is not None else self.config.get('secrets_dir')

    def __call__(self) -> dict[str, Any]:
        """
        Build fields from "secrets" files.
        """
        secrets: dict[str, str | None] = {}

        if self.secrets_dir is None:
            return secrets

        self.secrets_path = Path(self.secrets_dir).expanduser()

        if not self.secrets_path.exists():
            warnings.warn(f'directory "{self.secrets_path}" does not exist')
            return secrets

        if not self.secrets_path.is_dir():
            raise SettingsError(f'secrets_dir must reference a directory, not a {path_type_label(self.secrets_path)}')

        return super().__call__()

    @classmethod
    def find_case_path(cls, dir_path: Path, file_name: str, case_sensitive: bool) -> Path | None:
        """
        Find a file within path's directory matching filename, optionally ignoring case.

        Args:
            dir_path: Directory path.
            file_name: File name.
            case_sensitive: Whether to search for file name case sensitively.

        Returns:
            Whether file path or `None` if file does not exist in directory.
        """
        for f in dir_path.iterdir():
            if f.name == file_name:
                return f
            elif not case_sensitive and f.name.lower() == file_name.lower():
                return f
        return None

    def get_field_value(self, field: FieldInfo, field_name: str) -> tuple[Any, str, bool]:
        """
        Gets the value for field from secret file and a flag to determine whether value is complex.

        Args:
            field: The field.
            field_name: The field name.

        Returns:
            A tuple contains the key, value if the file exists otherwise `None`, and
                a flag to determine whether value is complex.
        """

        for field_key, env_name, value_is_complex in self._extract_field_info(field, field_name):
            path = self.find_case_path(self.secrets_path, env_name, self.case_sensitive)
            if not path:
                # path does not exist, we currently don't return a warning for this
                continue

            if path.is_file():
                return path.read_text().strip(), field_key, value_is_complex
            else:
                warnings.warn(
                    f'attempted to load secret file "{path}" but found a {path_type_label(path)} instead.',
                    stacklevel=4,
                )

        return None, field_key, value_is_complex

    def __repr__(self) -> str:
        return f'SecretsSettingsSource(secrets_dir={self.secrets_dir!r})'


class EnvSettingsSource(PydanticBaseEnvSettingsSource):
    """
    Source class for loading settings values from environment variables.
    """

    def __init__(
        self,
        settings_cls: type[BaseSettings],
        case_sensitive: bool | None = None,
        env_prefix: str | None = None,
        env_nested_delimiter: str | None = None,
        env_ignore_empty: bool | None = None,
        env_parse_none_str: str | None = None,
        env_parse_enums: bool | None = None,
    ) -> None:
        super().__init__(
            settings_cls, case_sensitive, env_prefix, env_ignore_empty, env_parse_none_str, env_parse_enums
        )
        self.env_nested_delimiter = (
            env_nested_delimiter if env_nested_delimiter is not None else self.config.get('env_nested_delimiter')
        )
        self.env_prefix_len = len(self.env_prefix)

        self.env_vars = self._load_env_vars()

    def _load_env_vars(self) -> Mapping[str, str | None]:
        return parse_env_vars(os.environ, self.case_sensitive, self.env_ignore_empty, self.env_parse_none_str)

    def get_field_value(self, field: FieldInfo, field_name: str) -> tuple[Any, str, bool]:
        """
        Gets the value for field from environment variables and a flag to determine whether value is complex.

        Args:
            field: The field.
            field_name: The field name.

        Returns:
            A tuple contains the key, value if the file exists otherwise `None`, and
                a flag to determine whether value is complex.
        """

        env_val: str | None = None
        for field_key, env_name, value_is_complex in self._extract_field_info(field, field_name):
            env_val = self.env_vars.get(env_name)
            if env_val is not None:
                break

        return env_val, field_key, value_is_complex

    def prepare_field_value(self, field_name: str, field: FieldInfo, value: Any, value_is_complex: bool) -> Any:
        """
        Prepare value for the field.

        * Extract value for nested field.
        * Deserialize value to python object for complex field.

        Args:
            field: The field.
            field_name: The field name.

        Returns:
            A tuple contains prepared value for the field.

        Raises:
            ValuesError: When There is an error in deserializing value for complex field.
        """
        is_complex, allow_parse_failure = self._field_is_complex(field)
        if self.env_parse_enums and lenient_issubclass(field.annotation, Enum):
            if value in tuple(val.name for val in field.annotation):  # type: ignore
                value = field.annotation[value]  # type: ignore

        if is_complex or value_is_complex:
            if isinstance(value, EnvNoneType):
                return value
            elif value is None:
                # field is complex but no value found so far, try explode_env_vars
                env_val_built = self.explode_env_vars(field_name, field, self.env_vars)
                if env_val_built:
                    return env_val_built
            else:
                # field is complex and there's a value, decode that as JSON, then add explode_env_vars
                try:
                    value = self.decode_complex_value(field_name, field, value)
                except ValueError as e:
                    if not allow_parse_failure:
                        raise e

                if isinstance(value, dict):
                    return deep_update(value, self.explode_env_vars(field_name, field, self.env_vars))
                else:
                    return value
        elif value is not None:
            # simplest case, field is not complex, we only need to add the value if it was found
            return value

    def _field_is_complex(self, field: FieldInfo) -> tuple[bool, bool]:
        """
        Find out if a field is complex, and if so whether JSON errors should be ignored
        """
        if self.field_is_complex(field):
            allow_parse_failure = False
        elif origin_is_union(get_origin(field.annotation)) and _union_is_complex(field.annotation, field.metadata):
            allow_parse_failure = True
        else:
            return False, False

        return True, allow_parse_failure

    @staticmethod
    def next_field(field: FieldInfo | Any | None, key: str) -> FieldInfo | None:
        """
        Find the field in a sub model by key(env name)

        By having the following models:

            ```py
            class SubSubModel(BaseSettings):
                dvals: Dict

            class SubModel(BaseSettings):
                vals: list[str]
                sub_sub_model: SubSubModel

            class Cfg(BaseSettings):
                sub_model: SubModel
            ```

        Then:
            next_field(sub_model, 'vals') Returns the `vals` field of `SubModel` class
            next_field(sub_model, 'sub_sub_model') Returns `sub_sub_model` field of `SubModel` class

        Args:
            field: The field.
            key: The key (env name).

        Returns:
            Field if it finds the next field otherwise `None`.
        """
        if not field:
            return None

        annotation = field.annotation if isinstance(field, FieldInfo) else field
        if origin_is_union(get_origin(annotation)) or isinstance(annotation, WithArgsTypes):
            for type_ in get_args(annotation):
                type_has_key = EnvSettingsSource.next_field(type_, key)
                if type_has_key:
                    return type_has_key
        elif is_model_class(annotation) and annotation.model_fields.get(key):
            return annotation.model_fields[key]

        return None

    def explode_env_vars(self, field_name: str, field: FieldInfo, env_vars: Mapping[str, str | None]) -> dict[str, Any]:
        """
        Process env_vars and extract the values of keys containing env_nested_delimiter into nested dictionaries.

        This is applied to a single field, hence filtering by env_var prefix.

        Args:
            field_name: The field name.
            field: The field.
            env_vars: Environment variables.

        Returns:
            A dictionary contains extracted values from nested env values.
        """
        prefixes = [
            f'{env_name}{self.env_nested_delimiter}' for _, env_name, _ in self._extract_field_info(field, field_name)
        ]
        result: dict[str, Any] = {}
        for env_name, env_val in env_vars.items():
            if not any(env_name.startswith(prefix) for prefix in prefixes):
                continue
            # we remove the prefix before splitting in case the prefix has characters in common with the delimiter
            env_name_without_prefix = env_name[self.env_prefix_len :]
            _, *keys, last_key = env_name_without_prefix.split(self.env_nested_delimiter)
            env_var = result
            target_field: FieldInfo | None = field
            for key in keys:
                target_field = self.next_field(target_field, key)
                env_var = env_var.setdefault(key, {})

            # get proper field with last_key
            target_field = self.next_field(target_field, last_key)

            # check if env_val maps to a complex field and if so, parse the env_val
            if target_field and env_val:
                is_complex, allow_json_failure = self._field_is_complex(target_field)
                if is_complex:
                    try:
                        env_val = self.decode_complex_value(last_key, target_field, env_val)
                    except ValueError as e:
                        if not allow_json_failure:
                            raise e

            if last_key not in env_var or not isinstance(env_val, EnvNoneType) or env_var[last_key] is {}:
                env_var[last_key] = env_val

        return result

    def __repr__(self) -> str:
        return (
            f'EnvSettingsSource(env_nested_delimiter={self.env_nested_delimiter!r}, '
            f'env_prefix_len={self.env_prefix_len!r})'
        )


class DotEnvSettingsSource(EnvSettingsSource):
    """
    Source class for loading settings values from env files.
    """

    def __init__(
        self,
        settings_cls: type[BaseSettings],
        env_file: DotenvType | None = ENV_FILE_SENTINEL,
        env_file_encoding: str | None = None,
        case_sensitive: bool | None = None,
        env_prefix: str | None = None,
        env_nested_delimiter: str | None = None,
        env_ignore_empty: bool | None = None,
        env_parse_none_str: str | None = None,
        env_parse_enums: bool | None = None,
    ) -> None:
        self.env_file = env_file if env_file != ENV_FILE_SENTINEL else settings_cls.model_config.get('env_file')
        self.env_file_encoding = (
            env_file_encoding if env_file_encoding is not None else settings_cls.model_config.get('env_file_encoding')
        )
        super().__init__(
            settings_cls,
            case_sensitive,
            env_prefix,
            env_nested_delimiter,
            env_ignore_empty,
            env_parse_none_str,
            env_parse_enums,
        )

    def _load_env_vars(self) -> Mapping[str, str | None]:
        return self._read_env_files()

    def _read_env_files(self) -> Mapping[str, str | None]:
        env_files = self.env_file
        if env_files is None:
            return {}

        if isinstance(env_files, (str, os.PathLike)):
            env_files = [env_files]

        dotenv_vars: dict[str, str | None] = {}
        for env_file in env_files:
            env_path = Path(env_file).expanduser()
            if env_path.is_file():
                dotenv_vars.update(
                    read_env_file(
                        env_path,
                        encoding=self.env_file_encoding,
                        case_sensitive=self.case_sensitive,
                        ignore_empty=self.env_ignore_empty,
                        parse_none_str=self.env_parse_none_str,
                    )
                )

        return dotenv_vars

    def __call__(self) -> dict[str, Any]:
        data: dict[str, Any] = super().__call__()
        is_extra_allowed = self.config.get('extra') != 'forbid'

        # As `extra` config is allowed in dotenv settings source, We have to
        # update data with extra env variables from dotenv file.
        for env_name, env_value in self.env_vars.items():
            if not env_value:
                continue
            env_used = False
            for field_name, field in self.settings_cls.model_fields.items():
                for _, field_env_name, _ in self._extract_field_info(field, field_name):
                    if env_name.startswith(field_env_name):
                        env_used = True
                        break
            if not env_used:
                if is_extra_allowed and env_name.startswith(self.env_prefix):
                    # env_prefix should be respected and removed from the env_name
                    normalized_env_name = env_name[len(self.env_prefix) :]
                    data[normalized_env_name] = env_value
                else:
                    data[env_name] = env_value
        return data

    def __repr__(self) -> str:
        return (
            f'DotEnvSettingsSource(env_file={self.env_file!r}, env_file_encoding={self.env_file_encoding!r}, '
            f'env_nested_delimiter={self.env_nested_delimiter!r}, env_prefix_len={self.env_prefix_len!r})'
        )


<<<<<<< HEAD
class CliSettingsSource(EnvSettingsSource, Generic[T]):
    """
    Source class for loading settings values from CLI.

    Note:
        A `CliSettingsSource` connects with a `root_parser` object by using the parser methods to add
        `settings_cls` fields as command line arguments. The `CliSettingsSource` internal parser representation
        is based upon the `argparse` parsing library, and therefore, requires the parser methods to support
        the same attributes as their `argparse` library counterparts.

    Args:
        cli_prog_name: The CLI program name to display in help text. Defaults to `None` if cli_parse_args is `None`.
            Otherwse, defaults to sys.argv[0].
        cli_parse_args: The list of CLI arguments to parse. Defaults to None.
            If set to `True`, defaults to sys.argv[1:].
        cli_settings_source: Override the default CLI settings source with a user defined instance. Defaults to `None`.
        cli_hide_none_type: Hide `None` values in CLI help text. Defaults to `False`.
        cli_avoid_json: Avoid complex JSON objects in CLI help text. Defaults to `False`.
        cli_enforce_required: Enforce required fields at the CLI. Defaults to `False`.
        cli_use_class_docs_for_groups: Use class docstrings in CLI group help text instead of field descriptions.
            Defaults to `False`.
        cli_prefix: Prefix for command line arguments added under the root parser. Defaults to "".
        root_parser: The root parser object.
        parse_args_method: The root parser parse args method. Defaults to `argparse.ArgumentParser.parse_args`.
        add_argument_method: The root parser add argument method. Defaults to `argparse.ArgumentParser.add_argument`.
        add_argument_group_method: The root parser add argument group method.
            Defaults to `argparse.ArgumentParser.add_argument_group`.
        add_parser_method: The root parser add new parser (sub-command) method.
            Defaults to `argparse._SubParsersAction.add_parser`.
        add_subparsers_method: The root parser add subparsers (sub-commands) method.
            Defaults to `argparse.ArgumentParser.add_subparsers`.
        formatter_class: A class for customizing the root parser help text. Defaults to `argparse.HelpFormatter`.
=======
class ConfigFileSourceMixin(ABC):
    def _read_files(self, files: PathType | None) -> dict[str, Any]:
        if files is None:
            return {}
        if isinstance(files, (str, os.PathLike)):
            files = [files]
        vars: dict[str, Any] = {}
        for file in files:
            file_path = Path(file).expanduser()
            if file_path.is_file():
                vars.update(self._read_file(file_path))
        return vars

    @abstractmethod
    def _read_file(self, path: Path) -> dict[str, Any]:
        pass


class JsonConfigSettingsSource(InitSettingsSource, ConfigFileSourceMixin):
    """
    A source class that loads variables from a JSON file
>>>>>>> e129a817
    """

    def __init__(
        self,
        settings_cls: type[BaseSettings],
<<<<<<< HEAD
        cli_prog_name: str | None = None,
        cli_parse_args: bool | list[str] | tuple[str, ...] | None = None,
        cli_parse_none_str: str | None = None,
        cli_hide_none_type: bool | None = None,
        cli_avoid_json: bool | None = None,
        cli_enforce_required: bool | None = None,
        cli_use_class_docs_for_groups: bool | None = None,
        cli_prefix: str | None = None,
        root_parser: Any = None,
        parse_args_method: Callable[..., Any] | None = ArgumentParser.parse_args,
        add_argument_method: Callable[..., Any] | None = ArgumentParser.add_argument,
        add_argument_group_method: Callable[..., Any] | None = ArgumentParser.add_argument_group,
        add_parser_method: Callable[..., Any] | None = _SubParsersAction.add_parser,
        add_subparsers_method: Callable[..., Any] | None = ArgumentParser.add_subparsers,
        formatter_class: Any = HelpFormatter,
    ) -> None:
        self.cli_prog_name = (
            cli_prog_name if cli_prog_name is not None else settings_cls.model_config.get('cli_prog_name', sys.argv[0])
        )
        self.cli_hide_none_type = (
            cli_hide_none_type
            if cli_hide_none_type is not None
            else settings_cls.model_config.get('cli_hide_none_type', False)
        )
        self.cli_avoid_json = (
            cli_avoid_json if cli_avoid_json is not None else settings_cls.model_config.get('cli_avoid_json', False)
        )
        if cli_parse_none_str is None:
            cli_parse_none_str = 'None' if self.cli_avoid_json is True else 'null'
        self.cli_enforce_required = (
            cli_enforce_required
            if cli_enforce_required is not None
            else settings_cls.model_config.get('cli_enforce_required', False)
        )
        self.cli_use_class_docs_for_groups = (
            cli_use_class_docs_for_groups
            if cli_use_class_docs_for_groups is not None
            else settings_cls.model_config.get('cli_use_class_docs_for_groups', False)
        )
        self.cli_prefix = cli_prefix if cli_prefix is not None else settings_cls.model_config.get('cli_prefix', '')
        if self.cli_prefix:
            if cli_prefix.startswith('.') or cli_prefix.endswith('.') or not cli_prefix.replace('.', '').isidentifier():  # type: ignore
                raise SettingsError(f'CLI settings source prefix is invalid: {cli_prefix}')
            self.cli_prefix += '.'

        super().__init__(
            settings_cls, env_nested_delimiter='.', env_parse_none_str=cli_parse_none_str, env_prefix=self.cli_prefix
        )

        root_parser = (
            ArgumentParser(prog=self.cli_prog_name, description=settings_cls.__doc__)
            if root_parser is None
            else root_parser
        )
        self._connect_root_parser(
            root_parser=root_parser,
            parse_args_method=parse_args_method,
            add_argument_method=add_argument_method,
            add_argument_group_method=add_argument_group_method,
            add_parser_method=add_parser_method,
            add_subparsers_method=add_subparsers_method,
            formatter_class=formatter_class,
        )

        if cli_parse_args not in (None, False):
            if cli_parse_args is True:
                cli_parse_args = sys.argv[1:]
            elif not isinstance(cli_parse_args, (list, tuple)):
                raise SettingsError(
                    f'cli_parse_args must be List[str] or Tuple[str, ...], recieved {type(cli_parse_args)}'
                )
            self._load_env_vars(parsed_args=self._parse_args(self.root_parser, cli_parse_args))

    @overload
    def __call__(self) -> dict[str, Any]:
        ...

    @overload
    def __call__(self, *, args: list[str] | tuple[str, ...] | bool) -> CliSettingsSource[T]:
        """
        Parse and load the command line arguments list into the CLI settings source.

        Args:
            args:
                The command line arguments to parse and load. Defaults to `None`, which means do not parse
                command line arguments. If set to `True`, defaults to sys.argv[1:]. If set to `False`, does
                not parse command line arguments.

        Returns:
            CliSettingsSource: The object instance itself.
        """
        ...

    @overload
    def __call__(self, *, parsed_args: Namespace | dict[str, list[str] | str]) -> CliSettingsSource[T]:
        """
        Loads parsed command line arguments into the CLI settings source.

        Note:
            The parsed args must be in `argparse.Namespace` or vars dictionary (e.g., vars(argparse.Namespace))
            format.

        Args:
            parsed_args: The parsed args to load.

        Returns:
            CliSettingsSource: The object instance itself.
        """
        ...

    def __call__(
        self,
        *,
        args: list[str] | tuple[str, ...] | bool | None = None,
        parsed_args: Namespace | dict[str, list[str] | str] | None = None,
    ) -> dict[str, Any] | CliSettingsSource[T]:
        if args is not None and parsed_args is not None:
            raise SettingsError('`args` and `parsed_args` are mutually exclusive')
        elif args is not None:
            if args is False:
                return self
            if args is True:
                args = sys.argv[1:]
            return self._load_env_vars(parsed_args=self._parse_args(self.root_parser, args))
        elif parsed_args is not None:
            return self._load_env_vars(parsed_args=parsed_args)
        else:
            return super().__call__()

    @overload
    def _load_env_vars(self) -> Mapping[str, str | None]:
        ...

    @overload
    def _load_env_vars(self, *, parsed_args: Namespace | dict[str, list[str] | str]) -> CliSettingsSource[T]:
        """
        Loads the parsed command line arguments into the CLI environment settings variables.

        Note:
            The parsed args must be in `argparse.Namespace` or vars dictionary (e.g., vars(argparse.Namespace))
            format.

        Args:
            parsed_args: The parsed args to load.

        Returns:
            CliSettingsSource: The object instance itself.
        """
        ...

    def _load_env_vars(
        self, *, parsed_args: Namespace | dict[str, list[str] | str] | None = None
    ) -> Mapping[str, str | None] | CliSettingsSource[T]:
        if parsed_args is None:
            return {}

        if isinstance(parsed_args, Namespace):
            parsed_args = vars(parsed_args)

        selected_subcommands: list[str] = []
        for field_name, val in parsed_args.items():
            if isinstance(val, list):
                parsed_args[field_name] = self._merge_parsed_list(val, field_name)
            elif field_name.endswith(':subcommand') and val is not None:
                selected_subcommands.append(field_name.split(':')[0] + val)

        for subcommands in self._cli_subcommands.values():
            for subcommand in subcommands:
                if subcommand not in selected_subcommands:
                    parsed_args[subcommand] = self.env_parse_none_str  # type: ignore

        parsed_args = {key: val for key, val in parsed_args.items() if not key.endswith(':subcommand')}
        if selected_subcommands:
            last_selected_subcommand = max(selected_subcommands, key=len)
            if not any(field_name for field_name in parsed_args.keys() if f'{last_selected_subcommand}.' in field_name):
                parsed_args[last_selected_subcommand] = '{}'

        self.env_vars = parse_env_vars(
            parsed_args, self.case_sensitive, self.env_ignore_empty, self.env_parse_none_str  # type: ignore
        )

        return self

    def _merge_parsed_list(self, parsed_list: list[str], field_name: str) -> str:
        try:
            merged_list: list[str] = []
            is_last_consumed_a_value = False
            is_dict_list = field_name in self._cli_dict_arg_names
            for val in parsed_list:
                if val.startswith('[') and val.endswith(']'):
                    val = val[1:-1]
                while val:
                    if val.startswith(','):
                        val = self._consume_comma(val, merged_list, is_last_consumed_a_value)
                        is_last_consumed_a_value = False
                    else:
                        if val.startswith('{') or val.startswith('['):
                            val = self._consume_object_or_array(val, merged_list)
                        else:
                            val = self._consume_string_or_number(val, merged_list, is_dict_list)
                        is_last_consumed_a_value = True
                if not is_last_consumed_a_value:
                    val = self._consume_comma(val, merged_list, is_last_consumed_a_value)

            if not is_dict_list:
                return f'[{",".join(merged_list)}]'
            else:
                merged_dict: dict[str, str] = {}
                for item in merged_list:
                    merged_dict.update(json.loads(item))
                return json.dumps(merged_dict)
        except Exception as e:
            raise SettingsError(f'Parsing error encountered for {field_name}: {e}')

    def _consume_comma(self, item: str, merged_list: list[str], is_last_consumed_a_value: bool) -> str:
        if not is_last_consumed_a_value:
            merged_list.append('""')
        return item[1:]

    def _consume_object_or_array(self, item: str, merged_list: list[str]) -> str:
        count = 1
        close_delim = '}' if item.startswith('{') else ']'
        for consumed in range(1, len(item)):
            if item[consumed] in ('{', '['):
                count += 1
            elif item[consumed] in ('}', ']'):
                count -= 1
                if item[consumed] == close_delim and count == 0:
                    merged_list.append(item[: consumed + 1])
                    return item[consumed + 1 :]
        raise SettingsError(f'Missing end delimiter "{close_delim}"')

    def _consume_string_or_number(self, item: str, merged_list: list[str], is_dict_list: bool) -> str:
        consumed = 0
        is_find_end_quote = False
        while consumed < len(item):
            if item[consumed] == '"' and (consumed == 0 or item[consumed - 1] != '\\'):
                is_find_end_quote = not is_find_end_quote
            if not is_find_end_quote and item[consumed] == ',':
                break
            consumed += 1
        if is_find_end_quote:
            raise SettingsError('Mismatched quotes')
        val_string = item[:consumed].strip()
        if not is_dict_list:
            try:
                float(val_string)
            except ValueError:
                if val_string == self.env_parse_none_str:
                    val_string = 'null'
                if val_string not in ('true', 'false', 'null') and not val_string.startswith('"'):
                    val_string = f'"{val_string}"'
            merged_list.append(val_string)
        else:
            key, val = (kv.strip('"') for kv in val_string.split('=', 1))
            merged_list.append(json.dumps({key: val}))
        return item[consumed:]

    def _get_sub_models(self, model: type[BaseModel], field_name: str, field_info: FieldInfo) -> list[type[BaseModel]]:
        field_types: tuple[Any, ...] = (
            (field_info.annotation,) if not get_args(field_info.annotation) else get_args(field_info.annotation)
        )
        if self.cli_hide_none_type:
            field_types = tuple([type_ for type_ in field_types if type_ is not type(None)])

        sub_models: list[type[BaseModel]] = []
        for type_ in field_types:
            if _annotation_contains_types(type_, (_CliSubCommand,), is_include_origin=False):
                raise SettingsError(f'CliSubCommand is not outermost annotation for {model.__name__}.{field_name}')
            elif _annotation_contains_types(type_, (_CliPositionalArg,), is_include_origin=False):
                raise SettingsError(f'CliPositionalArg is not outermost annotation for {model.__name__}.{field_name}')
            if is_model_class(type_):
                sub_models.append(type_)
        return sub_models

    def _sort_arg_fields(self, model: type[BaseModel]) -> list[tuple[str, FieldInfo]]:
        positional_args, subcommand_args, optional_args = [], [], []
        for field_name, field_info in model.model_fields.items():
            if _CliSubCommand in field_info.metadata:
                if not field_info.is_required():
                    raise SettingsError(f'subcommand argument {model.__name__}.{field_name} has a default value')
                else:
                    field_types = [type_ for type_ in get_args(field_info.annotation) if type_ is not type(None)]
                    if len(field_types) != 1:
                        raise SettingsError(f'subcommand argument {model.__name__}.{field_name} has multiple types')
                    elif not is_model_class(field_types[0]):
                        raise SettingsError(
                            f'subcommand argument {model.__name__}.{field_name} is not derived from BaseModel'
                        )
                subcommand_args.append((field_name, field_info))
            elif _CliPositionalArg in field_info.metadata:
                if not field_info.is_required():
                    raise SettingsError(f'positional argument {model.__name__}.{field_name} has a default value')
                positional_args.append((field_name, field_info))
            else:
                optional_args.append((field_name, field_info))
        return positional_args + subcommand_args + optional_args

    @property
    def root_parser(self) -> T:
        """The connected root parser instance."""
        return self._root_parser

    def _connect_parser_method(
        self, parser_method: Callable[..., Any] | None, method_name: str, *args: Any, **kwargs: Any
    ) -> Callable[..., Any]:
        if parser_method:
            return parser_method

        def none_parser_method(*args: Any, **kwargs: Any) -> Any:
            raise SettingsError(
                f'cannot connect CLI settings source root parser: {method_name} is set to `None` but is needed for connecting'
            )

        return none_parser_method

    def _connect_root_parser(
        self,
        root_parser: T,
        parse_args_method: Callable[..., Any] | None = ArgumentParser.parse_args,
        add_argument_method: Callable[..., Any] | None = ArgumentParser.add_argument,
        add_argument_group_method: Callable[..., Any] | None = ArgumentParser.add_argument_group,
        add_parser_method: Callable[..., Any] | None = _SubParsersAction.add_parser,
        add_subparsers_method: Callable[..., Any] | None = ArgumentParser.add_subparsers,
        formatter_class: Any = HelpFormatter,
    ) -> None:
        self._root_parser = root_parser
        self._parse_args = self._connect_parser_method(parse_args_method, 'parsed_args_method')
        self._add_argument = self._connect_parser_method(add_argument_method, 'add_argument_method')
        self._add_argument_group = self._connect_parser_method(add_argument_group_method, 'add_argument_group_method')
        self._add_parser = self._connect_parser_method(add_parser_method, 'add_parser_method')
        self._add_subparsers = self._connect_parser_method(add_subparsers_method, 'add_subparsers_method')
        self._formatter_class = formatter_class
        self._cli_dict_arg_names: list[str] = []
        self._cli_subcommands: dict[str, list[str]] = {}
        self._add_parser_args(
            parser=self.root_parser,
            model=self.settings_cls,
            added_args=[],
            arg_prefix=self.env_prefix,
            subcommand_prefix=self.env_prefix,
            group=None,
        )

    def _add_parser_args(
        self,
        parser: Any,
        model: type[BaseModel],
        added_args: list[str],
        arg_prefix: str,
        subcommand_prefix: str,
        group: Any,
    ) -> ArgumentParser:
        subparsers: Any = None
        for field_name, field_info in self._sort_arg_fields(model):
            sub_models: list[type[BaseModel]] = self._get_sub_models(model, field_name, field_info)
            if _CliSubCommand in field_info.metadata:
                if subparsers is None:
                    subparsers = self._add_subparsers(
                        parser, title='subcommands', dest=f'{arg_prefix}:subcommand', required=self.cli_enforce_required
                    )
                    self._cli_subcommands[f'{arg_prefix}:subcommand'] = [f'{arg_prefix}{field_name}']
                else:
                    self._cli_subcommands[f'{arg_prefix}:subcommand'].append(f'{arg_prefix}{field_name}')
                if hasattr(subparsers, 'metavar'):
                    metavar = ','.join(self._cli_subcommands[f'{arg_prefix}:subcommand'])
                    subparsers.metavar = f'{{{metavar}}}'

                model = sub_models[0]
                self._add_parser_args(
                    parser=self._add_parser(
                        subparsers,
                        field_name,
                        help=field_info.description,
                        formatter_class=self._formatter_class,
                        description=model.__doc__,
                    ),
                    model=model,
                    added_args=[],
                    arg_prefix=f'{arg_prefix}{field_name}.',
                    subcommand_prefix=f'{subcommand_prefix}{field_name}.',
                    group=None,
                )
            else:
                arg_flag: str = '--'
                kwargs: dict[str, Any] = {}
                kwargs['default'] = SUPPRESS
                kwargs['help'] = field_info.description
                kwargs['dest'] = f'{arg_prefix}{field_name}'
                kwargs['metavar'] = self._metavar_format(field_info.annotation)
                kwargs['required'] = self.cli_enforce_required and field_info.is_required()
                if kwargs['dest'] in added_args:
                    continue
                if _annotation_contains_types(
                    _strip_annotated(field_info.annotation),
                    (list, set, dict, Sequence, Mapping),
                    is_include_origin=True,
                ):
                    kwargs['action'] = 'append'
                    if _annotation_contains_types(
                        _strip_annotated(field_info.annotation), (dict, Mapping), is_include_origin=True
                    ):
                        self._cli_dict_arg_names.append(kwargs['dest'])

                arg_name = (
                    f'{arg_prefix}{field_name}'
                    if subcommand_prefix == self.env_prefix
                    else f'{arg_prefix.replace(subcommand_prefix, "", 1)}{field_name}'
                )
                if _CliPositionalArg in field_info.metadata:
                    kwargs['metavar'] = field_name.upper()
                    arg_name = kwargs['dest']
                    del kwargs['dest']
                    del kwargs['required']
                    arg_flag = ''

                if sub_models and kwargs.get('action') != 'append':
                    model_group: Any = None
                    model_group_kwargs: dict[str, Any] = {}
                    model_group_kwargs['title'] = f'{arg_name} options'
                    model_group_kwargs['description'] = (
                        sub_models[0].__doc__
                        if self.cli_use_class_docs_for_groups and len(sub_models) == 1
                        else field_info.description
                    )
                    if not self.cli_avoid_json:
                        added_args.append(arg_name)
                        kwargs['help'] = f'set {arg_name} from JSON string'
                        model_group = self._add_argument_group(parser, **model_group_kwargs)
                        self._add_argument(model_group, f'{arg_flag}{arg_name}', **kwargs)
                    for model in sub_models:
                        self._add_parser_args(
                            parser=parser,
                            model=model,
                            added_args=added_args,
                            arg_prefix=f'{arg_prefix}{field_name}.',
                            subcommand_prefix=subcommand_prefix,
                            group=model_group if model_group else model_group_kwargs,
                        )
                elif group is not None:
                    if isinstance(group, dict):
                        group = self._add_argument_group(parser, **group)
                    added_args.append(arg_name)
                    self._add_argument(group, f'{arg_flag}{arg_name}', **kwargs)
                else:
                    added_args.append(arg_name)
                    self._add_argument(parser, f'{arg_flag}{arg_name}', **kwargs)
        return parser

    def _get_modified_args(self, obj: Any) -> tuple[str, ...]:
        if not self.cli_hide_none_type:
            return get_args(obj)
        else:
            return tuple([type_ for type_ in get_args(obj) if type_ is not type(None)])

    def _metavar_format_list(self, args: list[str]) -> str:
        if 'JSON' in args:
            args = args[: args.index('JSON') + 1] + [arg for arg in args[args.index('JSON') + 1 :] if arg != 'JSON']
        return ','.join(args)

    def _metavar_format_recurse(self, obj: Any) -> str:
        """Pretty metavar representation of a type. Adapts logic from `pydantic._repr.display_as_type`."""
        obj = _strip_annotated(obj)
        if isinstance(obj, FunctionType):
            return obj.__name__
        elif obj is ...:
            return '...'
        elif isinstance(obj, (pydantic._internal._repr.Representation, pydantic.v1.utils.Representation)):
            return repr(obj)
        elif isinstance(obj, typing_extensions.TypeAliasType):  # type: ignore
            return str(obj)

        if not isinstance(obj, (typing_base, WithArgsTypes, type)):
            obj = obj.__class__

        if origin_is_union(get_origin(obj)):
            args = self._metavar_format_list(list(map(self._metavar_format_recurse, self._get_modified_args(obj))))
            return f'{{{args}}}' if ',' in args else args
        elif get_origin(obj) in (typing_extensions.Literal, typing.Literal):
            args = self._metavar_format_list(list(map(str, self._get_modified_args(obj))))
            return f'{{{args}}}' if ',' in args else args
        elif lenient_issubclass(obj, Enum):
            args = self._metavar_format_list([val.name for val in obj])
            return f'{{{args}}}' if ',' in args else args
        elif isinstance(obj, WithArgsTypes):
            args = self._metavar_format_list(list(map(self._metavar_format_recurse, self._get_modified_args(obj))))
            return f'{obj.__qualname__}[{args}]'
        elif obj is type(None):
            return self.env_parse_none_str
        elif is_model_class(obj):
            return 'JSON'
        elif isinstance(obj, type):
            return obj.__qualname__
        else:
            return repr(obj).replace('typing.', '').replace('typing_extensions.', '')

    def _metavar_format(self, obj: Any) -> str:
        return self._metavar_format_recurse(obj).replace(', ', ',')
=======
        json_file: PathType | None = DEFAULT_PATH,
        json_file_encoding: str | None = None,
    ):
        self.json_file_path = json_file if json_file != DEFAULT_PATH else settings_cls.model_config.get('json_file')
        self.json_file_encoding = (
            json_file_encoding
            if json_file_encoding is not None
            else settings_cls.model_config.get('json_file_encoding')
        )
        self.json_data = self._read_files(self.json_file_path)
        super().__init__(settings_cls, self.json_data)

    def _read_file(self, file_path: Path) -> dict[str, Any]:
        with open(file_path, encoding=self.json_file_encoding) as json_file:
            return json.load(json_file)


class TomlConfigSettingsSource(InitSettingsSource, ConfigFileSourceMixin):
    """
    A source class that loads variables from a JSON file
    """

    def __init__(
        self,
        settings_cls: type[BaseSettings],
        toml_file: PathType | None = DEFAULT_PATH,
    ):
        self.toml_file_path = toml_file if toml_file != DEFAULT_PATH else settings_cls.model_config.get('toml_file')
        self.toml_data = self._read_files(self.toml_file_path)
        super().__init__(settings_cls, self.toml_data)

    def _read_file(self, file_path: Path) -> dict[str, Any]:
        import_toml()
        with open(file_path, mode='rb') as toml_file:
            if sys.version_info < (3, 11):
                return tomli.load(toml_file)
            return tomllib.load(toml_file)


class YamlConfigSettingsSource(InitSettingsSource, ConfigFileSourceMixin):
    """
    A source class that loads variables from a yaml file
    """

    def __init__(
        self,
        settings_cls: type[BaseSettings],
        yaml_file: PathType | None = DEFAULT_PATH,
        yaml_file_encoding: str | None = None,
    ):
        self.yaml_file_path = yaml_file if yaml_file != DEFAULT_PATH else settings_cls.model_config.get('yaml_file')
        self.yaml_file_encoding = (
            yaml_file_encoding
            if yaml_file_encoding is not None
            else settings_cls.model_config.get('yaml_file_encoding')
        )
        self.yaml_data = self._read_files(self.yaml_file_path)
        super().__init__(settings_cls, self.yaml_data)

    def _read_file(self, file_path: Path) -> dict[str, Any]:
        import_yaml()
        with open(file_path, encoding=self.yaml_file_encoding) as yaml_file:
            return yaml.safe_load(yaml_file)
>>>>>>> e129a817


def _get_env_var_key(key: str, case_sensitive: bool = False) -> str:
    return key if case_sensitive else key.lower()


def _parse_env_none_str(value: str | None, parse_none_str: str | None = None) -> str | None | EnvNoneType:
    return value if not (value == parse_none_str and parse_none_str is not None) else EnvNoneType(value)


def parse_env_vars(
    env_vars: Mapping[str, str | None],
    case_sensitive: bool = False,
    ignore_empty: bool = False,
    parse_none_str: str | None = None,
) -> Mapping[str, str | None]:
    return {
        _get_env_var_key(k, case_sensitive): _parse_env_none_str(v, parse_none_str)
        for k, v in env_vars.items()
        if not (ignore_empty and v == '')
    }


def read_env_file(
    file_path: Path,
    *,
    encoding: str | None = None,
    case_sensitive: bool = False,
    ignore_empty: bool = False,
    parse_none_str: str | None = None,
) -> Mapping[str, str | None]:
    file_vars: dict[str, str | None] = dotenv_values(file_path, encoding=encoding or 'utf8')
    return parse_env_vars(file_vars, case_sensitive, ignore_empty, parse_none_str)


def _annotation_is_complex(annotation: type[Any] | None, metadata: list[Any]) -> bool:
    if any(isinstance(md, Json) for md in metadata):  # type: ignore[misc]
        return False
    origin = get_origin(annotation)
    return (
        _annotation_is_complex_inner(annotation)
        or _annotation_is_complex_inner(origin)
        or hasattr(origin, '__pydantic_core_schema__')
        or hasattr(origin, '__get_pydantic_core_schema__')
    )


def _annotation_is_complex_inner(annotation: type[Any] | None) -> bool:
    if lenient_issubclass(annotation, (str, bytes)):
        return False

    return lenient_issubclass(annotation, (BaseModel, Mapping, Sequence, tuple, set, frozenset, deque)) or is_dataclass(
        annotation
    )


def _union_is_complex(annotation: type[Any] | None, metadata: list[Any]) -> bool:
    return any(_annotation_is_complex(arg, metadata) for arg in get_args(annotation))


def _annotation_contains_types(annotation: type[Any] | None, types: tuple[Any, ...], is_include_origin: bool) -> bool:
    if is_include_origin is True and get_origin(annotation) in types:
        return True
    for type_ in get_args(annotation):
        if _annotation_contains_types(type_, types, is_include_origin=True):
            return True
    return annotation in types


def _strip_annotated(annotation: Any) -> Any:
    while get_origin(annotation) == Annotated:
        annotation = get_args(annotation)[0]
    return annotation<|MERGE_RESOLUTION|>--- conflicted
+++ resolved
@@ -3,23 +3,19 @@
 import json
 import os
 import sys
-<<<<<<< HEAD
 import typing
-=======
->>>>>>> e129a817
 import warnings
 from abc import ABC, abstractmethod
+from argparse import SUPPRESS, ArgumentParser, HelpFormatter, Namespace, _SubParsersAction
 from collections import deque
 from dataclasses import is_dataclass
 from enum import Enum
 from pathlib import Path
-<<<<<<< HEAD
 from types import FunctionType
 from typing import (
     TYPE_CHECKING,
     Any,
     Callable,
-    Dict,
     Generic,
     List,
     Mapping,
@@ -35,15 +31,8 @@
 import pydantic.v1.utils
 import typing_extensions
 from dotenv import dotenv_values
-from pydantic import AliasChoices, AliasPath, BaseModel, Json, TypeAdapter
+from pydantic import AliasChoices, AliasPath, BaseModel, Json
 from pydantic._internal._typing_extra import WithArgsTypes, origin_is_union, typing_base
-=======
-from typing import TYPE_CHECKING, Any, List, Mapping, Sequence, Tuple, Union, cast
-
-from dotenv import dotenv_values
-from pydantic import AliasChoices, AliasPath, BaseModel, Json
-from pydantic._internal._typing_extra import WithArgsTypes, origin_is_union
->>>>>>> e129a817
 from pydantic._internal._utils import deep_update, is_model_class, lenient_issubclass
 from pydantic.fields import FieldInfo
 from typing_extensions import Annotated, get_args, get_origin
@@ -90,7 +79,6 @@
             return
         import tomllib
 
-from argparse import SUPPRESS, ArgumentParser, HelpFormatter, Namespace, _SubParsersAction
 
 DotenvType = Union[Path, str, List[Union[Path, str]], Tuple[Union[Path, str], ...]]
 PathType = Union[Path, str, List[Union[Path, str]], Tuple[Union[Path, str], ...]]
@@ -780,7 +768,6 @@
         )
 
 
-<<<<<<< HEAD
 class CliSettingsSource(EnvSettingsSource, Generic[T]):
     """
     Source class for loading settings values from CLI.
@@ -813,35 +800,11 @@
         add_subparsers_method: The root parser add subparsers (sub-commands) method.
             Defaults to `argparse.ArgumentParser.add_subparsers`.
         formatter_class: A class for customizing the root parser help text. Defaults to `argparse.HelpFormatter`.
-=======
-class ConfigFileSourceMixin(ABC):
-    def _read_files(self, files: PathType | None) -> dict[str, Any]:
-        if files is None:
-            return {}
-        if isinstance(files, (str, os.PathLike)):
-            files = [files]
-        vars: dict[str, Any] = {}
-        for file in files:
-            file_path = Path(file).expanduser()
-            if file_path.is_file():
-                vars.update(self._read_file(file_path))
-        return vars
-
-    @abstractmethod
-    def _read_file(self, path: Path) -> dict[str, Any]:
-        pass
-
-
-class JsonConfigSettingsSource(InitSettingsSource, ConfigFileSourceMixin):
-    """
-    A source class that loads variables from a JSON file
->>>>>>> e129a817
     """
 
     def __init__(
         self,
         settings_cls: type[BaseSettings],
-<<<<<<< HEAD
         cli_prog_name: str | None = None,
         cli_parse_args: bool | list[str] | tuple[str, ...] | None = None,
         cli_parse_none_str: str | None = None,
@@ -1340,7 +1303,34 @@
 
     def _metavar_format(self, obj: Any) -> str:
         return self._metavar_format_recurse(obj).replace(', ', ',')
-=======
+
+
+class ConfigFileSourceMixin(ABC):
+    def _read_files(self, files: PathType | None) -> dict[str, Any]:
+        if files is None:
+            return {}
+        if isinstance(files, (str, os.PathLike)):
+            files = [files]
+        vars: dict[str, Any] = {}
+        for file in files:
+            file_path = Path(file).expanduser()
+            if file_path.is_file():
+                vars.update(self._read_file(file_path))
+        return vars
+
+    @abstractmethod
+    def _read_file(self, path: Path) -> dict[str, Any]:
+        pass
+
+
+class JsonConfigSettingsSource(InitSettingsSource, ConfigFileSourceMixin):
+    """
+    A source class that loads variables from a JSON file
+    """
+
+    def __init__(
+        self,
+        settings_cls: type[BaseSettings],
         json_file: PathType | None = DEFAULT_PATH,
         json_file_encoding: str | None = None,
     ):
@@ -1404,7 +1394,6 @@
         import_yaml()
         with open(file_path, encoding=self.yaml_file_encoding) as yaml_file:
             return yaml.safe_load(yaml_file)
->>>>>>> e129a817
 
 
 def _get_env_var_key(key: str, case_sensitive: bool = False) -> str:
