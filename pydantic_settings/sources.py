--- conflicted
+++ resolved
@@ -1419,12 +1419,7 @@
 
     def _sort_arg_fields(self, model: type[BaseModel]) -> list[tuple[str, FieldInfo]]:
         positional_args, subcommand_args, optional_args = [], [], []
-<<<<<<< HEAD
-        fields = _get_model_fields(model)
-        for field_name, field_info in fields.items():
-=======
         for field_name, field_info in _get_model_fields(model).items():
->>>>>>> 47924f54
             if _CliSubCommand in field_info.metadata:
                 if not field_info.is_required():
                     raise SettingsError(f'subcommand argument {model.__name__}.{field_name} has a default value')
@@ -2141,12 +2136,8 @@
         return model_cls.__pydantic_fields__
     if is_model_class(model_cls):
         return model_cls.model_fields
-<<<<<<< HEAD
     raise SettingsError(f'Error: {model_cls.__name__} is not subclass of BaseModel or pydantic.dataclasses.dataclass')
-=======
-    raise SettingsError(f'Error: {model_cls.__name__} is not subclass of BaseModel or pydantic.dataclasses.dataclass')
 
 
 def _is_function(obj: Any) -> bool:
-    return inspect.isfunction(obj) or inspect.isbuiltin(obj) or inspect.isroutine(obj) or inspect.ismethod(obj)
->>>>>>> 47924f54
+    return inspect.isfunction(obj) or inspect.isbuiltin(obj) or inspect.isroutine(obj) or inspect.ismethod(obj)