from __future__ import annotations as _annotations

import inspect
import json
import os
import re
import shlex
import sys
import typing
import warnings
from abc import ABC, abstractmethod

if sys.version_info >= (3, 9):
    from argparse import BooleanOptionalAction
from argparse import SUPPRESS, ArgumentParser, Namespace, RawDescriptionHelpFormatter, _SubParsersAction
from collections import deque
from dataclasses import asdict, is_dataclass
from enum import Enum
from pathlib import Path
from textwrap import dedent
from typing import (
    TYPE_CHECKING,
    Any,
    Callable,
    Dict,
    Generic,
    Iterator,
    List,
    Mapping,
    NoReturn,
    Optional,
    Sequence,
    Tuple,
    TypeVar,
    Union,
    cast,
    overload,
)

import typing_extensions
from dotenv import dotenv_values
from pydantic import AliasChoices, AliasPath, BaseModel, Json, RootModel, TypeAdapter
from pydantic._internal._repr import Representation
from pydantic._internal._signature import _field_name_for_signature
from pydantic._internal._typing_extra import WithArgsTypes, origin_is_union, typing_base
from pydantic._internal._utils import deep_update, is_model_class, lenient_issubclass
from pydantic.dataclasses import is_pydantic_dataclass
from pydantic.fields import FieldInfo
from pydantic_core import PydanticUndefined
from typing_extensions import Annotated, _AnnotatedAlias, get_args, get_origin

from pydantic_settings.utils import path_type_label

if TYPE_CHECKING:
    if sys.version_info >= (3, 11):
        import tomllib
    else:
        tomllib = None
    import tomli
    import yaml

    from pydantic_settings.main import BaseSettings
else:
    yaml = None
    tomllib = None
    tomli = None


def import_yaml() -> None:
    global yaml
    if yaml is not None:
        return
    try:
        import yaml
    except ImportError as e:
        raise ImportError('PyYAML is not installed, run `pip install pydantic-settings[yaml]`') from e


def import_toml() -> None:
    global tomli
    global tomllib
    if sys.version_info < (3, 11):
        if tomli is not None:
            return
        try:
            import tomli
        except ImportError as e:
            raise ImportError('tomli is not installed, run `pip install pydantic-settings[toml]`') from e
    else:
        if tomllib is not None:
            return
        import tomllib


def import_azure_key_vault() -> None:
    global TokenCredential
    global SecretClient
    global ResourceNotFoundError

    try:
        from azure.core.credentials import TokenCredential
        from azure.core.exceptions import ResourceNotFoundError
        from azure.keyvault.secrets import SecretClient
    except ImportError as e:
        raise ImportError(
            'Azure Key Vault dependencies are not installed, run `pip install pydantic-settings[azure-key-vault]`'
        ) from e


DotenvType = Union[Path, str, List[Union[Path, str]], Tuple[Union[Path, str], ...]]
PathType = Union[Path, str, List[Union[Path, str]], Tuple[Union[Path, str], ...]]
DEFAULT_PATH: PathType = Path('')

# This is used as default value for `_env_file` in the `BaseSettings` class and
# `env_file` in `DotEnvSettingsSource` so the default can be distinguished from `None`.
# See the docstring of `BaseSettings` for more details.
ENV_FILE_SENTINEL: DotenvType = Path('')


class SettingsError(ValueError):
    pass


class _CliSubCommand:
    pass


class _CliPositionalArg:
    pass


class _CliImplicitFlag:
    pass


class _CliExplicitFlag:
    pass


class _CliInternalArgParser(ArgumentParser):
    def __init__(self, cli_exit_on_error: bool = True, **kwargs: Any) -> None:
        super().__init__(**kwargs)
        self._cli_exit_on_error = cli_exit_on_error

    def error(self, message: str) -> NoReturn:
        if not self._cli_exit_on_error:
            raise SettingsError(f'error parsing CLI: {message}')
        super().error(message)


T = TypeVar('T')
CliSubCommand = Annotated[Union[T, None], _CliSubCommand]
CliPositionalArg = Annotated[T, _CliPositionalArg]
_CliBoolFlag = TypeVar('_CliBoolFlag', bound=bool)
CliImplicitFlag = Annotated[_CliBoolFlag, _CliImplicitFlag]
CliExplicitFlag = Annotated[_CliBoolFlag, _CliExplicitFlag]


def get_subcommand(model: BaseModel, is_required: bool = True, cli_exit_on_error: bool | None = None) -> Any:
    """
    Get the subcommand from a model.

    Args:
        model: The model to get the subcommand from.
        is_required: Determines whether a model must have subcommand set and raises error if not
            found. Defaults to `True`.
        cli_exit_on_error: Determines whether this function exits with error if no subcommand is found.
            Defaults to model_config `cli_exit_on_error` value if set. Otherwise, defaults to `True`.

    Returns:
        The subcommand model if found, otherwise `None`.

    Raises:
        SystemExit: When no subcommand is found and is_required=`True` and cli_exit_on_error=`True`
            (the default).
        SettingsError: When no subcommand is found and is_required=`True` and
            cli_exit_on_error=`False`.
    """

    model_cls = type(model)
    if cli_exit_on_error is None and is_model_class(model_cls):
        model_default = model.model_config.get('cli_exit_on_error')
        if isinstance(model_default, bool):
            cli_exit_on_error = model_default
    if cli_exit_on_error is None:
        cli_exit_on_error = True

    subcommands: list[str] = []
    for field_name, field_info in _get_model_fields(model_cls).items():
        if _CliSubCommand in field_info.metadata:
            if getattr(model, field_name) is not None:
                return getattr(model, field_name)
            subcommands.append(field_name)

    if is_required:
        error_message = (
            f'Error: CLI subcommand is required {{{", ".join(subcommands)}}}'
            if subcommands
            else 'Error: CLI subcommand is required but no subcommands were found.'
        )
        raise SystemExit(error_message) if cli_exit_on_error else SettingsError(error_message)

    return None


class EnvNoneType(str):
    pass


class PydanticBaseSettingsSource(ABC):
    """
    Abstract base class for settings sources, every settings source classes should inherit from it.
    """

    def __init__(self, settings_cls: type[BaseSettings]):
        self.settings_cls = settings_cls
        self.config = settings_cls.model_config
        self._current_state: dict[str, Any] = {}
        self._settings_sources_data: dict[str, dict[str, Any]] = {}

    def _set_current_state(self, state: dict[str, Any]) -> None:
        """
        Record the state of settings from the previous settings sources. This should
        be called right before __call__.
        """
        self._current_state = state

    def _set_settings_sources_data(self, states: dict[str, dict[str, Any]]) -> None:
        """
        Record the state of settings from all previous settings sources. This should
        be called right before __call__.
        """
        self._settings_sources_data = states

    @property
    def current_state(self) -> dict[str, Any]:
        """
        The current state of the settings, populated by the previous settings sources.
        """
        return self._current_state

    @property
    def settings_sources_data(self) -> dict[str, dict[str, Any]]:
        """
        The state of all previous settings sources.
        """
        return self._settings_sources_data

    @abstractmethod
    def get_field_value(self, field: FieldInfo, field_name: str) -> tuple[Any, str, bool]:
        """
        Gets the value, the key for model creation, and a flag to determine whether value is complex.

        This is an abstract method that should be overridden in every settings source classes.

        Args:
            field: The field.
            field_name: The field name.

        Returns:
            A tuple contains the key, value and a flag to determine whether value is complex.
        """
        pass

    def field_is_complex(self, field: FieldInfo) -> bool:
        """
        Checks whether a field is complex, in which case it will attempt to be parsed as JSON.

        Args:
            field: The field.

        Returns:
            Whether the field is complex.
        """
        return _annotation_is_complex(field.annotation, field.metadata)

    def prepare_field_value(self, field_name: str, field: FieldInfo, value: Any, value_is_complex: bool) -> Any:
        """
        Prepares the value of a field.

        Args:
            field_name: The field name.
            field: The field.
            value: The value of the field that has to be prepared.
            value_is_complex: A flag to determine whether value is complex.

        Returns:
            The prepared value.
        """
        if value is not None and (self.field_is_complex(field) or value_is_complex):
            return self.decode_complex_value(field_name, field, value)
        return value

    def decode_complex_value(self, field_name: str, field: FieldInfo, value: Any) -> Any:
        """
        Decode the value for a complex field

        Args:
            field_name: The field name.
            field: The field.
            value: The value of the field that has to be prepared.

        Returns:
            The decoded value for further preparation
        """
        return json.loads(value)

    @abstractmethod
    def __call__(self) -> dict[str, Any]:
        pass


class DefaultSettingsSource(PydanticBaseSettingsSource):
    """
    Source class for loading default object values.

    Args:
        settings_cls: The Settings class.
        nested_model_default_partial_update: Whether to allow partial updates on nested model default object fields.
            Defaults to `False`.
    """

    def __init__(self, settings_cls: type[BaseSettings], nested_model_default_partial_update: bool | None = None):
        super().__init__(settings_cls)
        self.defaults: dict[str, Any] = {}
        self.nested_model_default_partial_update = (
            nested_model_default_partial_update
            if nested_model_default_partial_update is not None
            else self.config.get('nested_model_default_partial_update', False)
        )
        if self.nested_model_default_partial_update:
            for field_name, field_info in settings_cls.model_fields.items():
                if is_dataclass(type(field_info.default)):
                    self.defaults[_field_name_for_signature(field_name, field_info)] = asdict(field_info.default)
                elif is_model_class(type(field_info.default)):
                    self.defaults[_field_name_for_signature(field_name, field_info)] = field_info.default.model_dump()

    def get_field_value(self, field: FieldInfo, field_name: str) -> tuple[Any, str, bool]:
        # Nothing to do here. Only implement the return statement to make mypy happy
        return None, '', False

    def __call__(self) -> dict[str, Any]:
        return self.defaults

    def __repr__(self) -> str:
        return f'DefaultSettingsSource(nested_model_default_partial_update={self.nested_model_default_partial_update})'


class InitSettingsSource(PydanticBaseSettingsSource):
    """
    Source class for loading values provided during settings class initialization.
    """

    def __init__(
        self,
        settings_cls: type[BaseSettings],
        init_kwargs: dict[str, Any],
        nested_model_default_partial_update: bool | None = None,
    ):
        self.init_kwargs = init_kwargs
        super().__init__(settings_cls)
        self.nested_model_default_partial_update = (
            nested_model_default_partial_update
            if nested_model_default_partial_update is not None
            else self.config.get('nested_model_default_partial_update', False)
        )

    def get_field_value(self, field: FieldInfo, field_name: str) -> tuple[Any, str, bool]:
        # Nothing to do here. Only implement the return statement to make mypy happy
        return None, '', False

    def __call__(self) -> dict[str, Any]:
        return (
            TypeAdapter(Dict[str, Any]).dump_python(self.init_kwargs)
            if self.nested_model_default_partial_update
            else self.init_kwargs
        )

    def __repr__(self) -> str:
        return f'InitSettingsSource(init_kwargs={self.init_kwargs!r})'


class PydanticBaseEnvSettingsSource(PydanticBaseSettingsSource):
    def __init__(
        self,
        settings_cls: type[BaseSettings],
        case_sensitive: bool | None = None,
        env_prefix: str | None = None,
        env_ignore_empty: bool | None = None,
        env_parse_none_str: str | None = None,
        env_parse_enums: bool | None = None,
    ) -> None:
        super().__init__(settings_cls)
        self.case_sensitive = case_sensitive if case_sensitive is not None else self.config.get('case_sensitive', False)
        self.env_prefix = env_prefix if env_prefix is not None else self.config.get('env_prefix', '')
        self.env_ignore_empty = (
            env_ignore_empty if env_ignore_empty is not None else self.config.get('env_ignore_empty', False)
        )
        self.env_parse_none_str = (
            env_parse_none_str if env_parse_none_str is not None else self.config.get('env_parse_none_str')
        )
        self.env_parse_enums = env_parse_enums if env_parse_enums is not None else self.config.get('env_parse_enums')

    def _apply_case_sensitive(self, value: str) -> str:
        return value.lower() if not self.case_sensitive else value

    def _extract_field_info(self, field: FieldInfo, field_name: str) -> list[tuple[str, str, bool]]:
        """
        Extracts field info. This info is used to get the value of field from environment variables.

        It returns a list of tuples, each tuple contains:
            * field_key: The key of field that has to be used in model creation.
            * env_name: The environment variable name of the field.
            * value_is_complex: A flag to determine whether the value from environment variable
              is complex and has to be parsed.

        Args:
            field (FieldInfo): The field.
            field_name (str): The field name.

        Returns:
            list[tuple[str, str, bool]]: List of tuples, each tuple contains field_key, env_name, and value_is_complex.
        """
        field_info: list[tuple[str, str, bool]] = []
        if isinstance(field.validation_alias, (AliasChoices, AliasPath)):
            v_alias: str | list[str | int] | list[list[str | int]] | None = field.validation_alias.convert_to_aliases()
        else:
            v_alias = field.validation_alias

        if v_alias:
            if isinstance(v_alias, list):  # AliasChoices, AliasPath
                for alias in v_alias:
                    if isinstance(alias, str):  # AliasPath
                        field_info.append((alias, self._apply_case_sensitive(alias), True if len(alias) > 1 else False))
                    elif isinstance(alias, list):  # AliasChoices
                        first_arg = cast(str, alias[0])  # first item of an AliasChoices must be a str
                        field_info.append(
                            (first_arg, self._apply_case_sensitive(first_arg), True if len(alias) > 1 else False)
                        )
            else:  # string validation alias
                field_info.append((v_alias, self._apply_case_sensitive(v_alias), False))
        elif origin_is_union(get_origin(field.annotation)) and _union_is_complex(field.annotation, field.metadata):
            field_info.append((field_name, self._apply_case_sensitive(self.env_prefix + field_name), True))
        else:
            field_info.append((field_name, self._apply_case_sensitive(self.env_prefix + field_name), False))

        return field_info

    def _replace_field_names_case_insensitively(self, field: FieldInfo, field_values: dict[str, Any]) -> dict[str, Any]:
        """
        Replace field names in values dict by looking in models fields insensitively.

        By having the following models:

            ```py
            class SubSubSub(BaseModel):
                VaL3: str

            class SubSub(BaseModel):
                Val2: str
                SUB_sub_SuB: SubSubSub

            class Sub(BaseModel):
                VAL1: str
                SUB_sub: SubSub

            class Settings(BaseSettings):
                nested: Sub

                model_config = SettingsConfigDict(env_nested_delimiter='__')
            ```

        Then:
            _replace_field_names_case_insensitively(
                field,
                {"val1": "v1", "sub_SUB": {"VAL2": "v2", "sub_SUB_sUb": {"vAl3": "v3"}}}
            )
            Returns {'VAL1': 'v1', 'SUB_sub': {'Val2': 'v2', 'SUB_sub_SuB': {'VaL3': 'v3'}}}
        """
        values: dict[str, Any] = {}

        for name, value in field_values.items():
            sub_model_field: FieldInfo | None = None

            annotation = field.annotation

            # If field is Optional, we need to find the actual type
            args = get_args(annotation)
            if origin_is_union(get_origin(field.annotation)) and len(args) == 2 and type(None) in args:
                for arg in args:
                    if arg is not None:
                        annotation = arg
                        break

            # This is here to make mypy happy
            # Item "None" of "Optional[Type[Any]]" has no attribute "model_fields"
            if not annotation or not hasattr(annotation, 'model_fields'):
                values[name] = value
                continue

            # Find field in sub model by looking in fields case insensitively
            for sub_model_field_name, f in annotation.model_fields.items():
                if not f.validation_alias and sub_model_field_name.lower() == name.lower():
                    sub_model_field = f
                    break

            if not sub_model_field:
                values[name] = value
                continue

            if lenient_issubclass(sub_model_field.annotation, BaseModel) and isinstance(value, dict):
                values[sub_model_field_name] = self._replace_field_names_case_insensitively(sub_model_field, value)
            else:
                values[sub_model_field_name] = value

        return values

    def _replace_env_none_type_values(self, field_value: dict[str, Any]) -> dict[str, Any]:
        """
        Recursively parse values that are of "None" type(EnvNoneType) to `None` type(None).
        """
        values: dict[str, Any] = {}

        for key, value in field_value.items():
            if not isinstance(value, EnvNoneType):
                values[key] = value if not isinstance(value, dict) else self._replace_env_none_type_values(value)
            else:
                values[key] = None

        return values

    def __call__(self) -> dict[str, Any]:
        data: dict[str, Any] = {}

        for field_name, field in self.settings_cls.model_fields.items():
            try:
                field_value, field_key, value_is_complex = self.get_field_value(field, field_name)
            except Exception as e:
                raise SettingsError(
                    f'error getting value for field "{field_name}" from source "{self.__class__.__name__}"'
                ) from e

            try:
                field_value = self.prepare_field_value(field_name, field, field_value, value_is_complex)
            except ValueError as e:
                raise SettingsError(
                    f'error parsing value for field "{field_name}" from source "{self.__class__.__name__}"'
                ) from e

            if field_value is not None:
                if self.env_parse_none_str is not None:
                    if isinstance(field_value, dict):
                        field_value = self._replace_env_none_type_values(field_value)
                    elif isinstance(field_value, EnvNoneType):
                        field_value = None
                if (
                    not self.case_sensitive
                    # and lenient_issubclass(field.annotation, BaseModel)
                    and isinstance(field_value, dict)
                ):
                    data[field_key] = self._replace_field_names_case_insensitively(field, field_value)
                else:
                    data[field_key] = field_value

        return data


class SecretsSettingsSource(PydanticBaseEnvSettingsSource):
    """
    Source class for loading settings values from secret files.
    """

    def __init__(
        self,
        settings_cls: type[BaseSettings],
        secrets_dir: str | Path | None = None,
        case_sensitive: bool | None = None,
        env_prefix: str | None = None,
        env_ignore_empty: bool | None = None,
        env_parse_none_str: str | None = None,
        env_parse_enums: bool | None = None,
    ) -> None:
        super().__init__(
            settings_cls, case_sensitive, env_prefix, env_ignore_empty, env_parse_none_str, env_parse_enums
        )
        self.secrets_dir = secrets_dir if secrets_dir is not None else self.config.get('secrets_dir')

    def __call__(self) -> dict[str, Any]:
        """
        Build fields from "secrets" files.
        """
        secrets: dict[str, str | None] = {}

        if self.secrets_dir is None:
            return secrets

        self.secrets_path = Path(self.secrets_dir).expanduser()

        if not self.secrets_path.exists():
            warnings.warn(f'directory "{self.secrets_path}" does not exist')
            return secrets

        if not self.secrets_path.is_dir():
            raise SettingsError(f'secrets_dir must reference a directory, not a {path_type_label(self.secrets_path)}')

        return super().__call__()

    @classmethod
    def find_case_path(cls, dir_path: Path, file_name: str, case_sensitive: bool) -> Path | None:
        """
        Find a file within path's directory matching filename, optionally ignoring case.

        Args:
            dir_path: Directory path.
            file_name: File name.
            case_sensitive: Whether to search for file name case sensitively.

        Returns:
            Whether file path or `None` if file does not exist in directory.
        """
        for f in dir_path.iterdir():
            if f.name == file_name:
                return f
            elif not case_sensitive and f.name.lower() == file_name.lower():
                return f
        return None

    def get_field_value(self, field: FieldInfo, field_name: str) -> tuple[Any, str, bool]:
        """
        Gets the value for field from secret file and a flag to determine whether value is complex.

        Args:
            field: The field.
            field_name: The field name.

        Returns:
            A tuple contains the key, value if the file exists otherwise `None`, and
                a flag to determine whether value is complex.
        """

        for field_key, env_name, value_is_complex in self._extract_field_info(field, field_name):
            path = self.find_case_path(self.secrets_path, env_name, self.case_sensitive)
            if not path:
                # path does not exist, we currently don't return a warning for this
                continue

            if path.is_file():
                return path.read_text().strip(), field_key, value_is_complex
            else:
                warnings.warn(
                    f'attempted to load secret file "{path}" but found a {path_type_label(path)} instead.',
                    stacklevel=4,
                )

        return None, field_key, value_is_complex

    def __repr__(self) -> str:
        return f'SecretsSettingsSource(secrets_dir={self.secrets_dir!r})'


class EnvSettingsSource(PydanticBaseEnvSettingsSource):
    """
    Source class for loading settings values from environment variables.
    """

    def __init__(
        self,
        settings_cls: type[BaseSettings],
        case_sensitive: bool | None = None,
        env_prefix: str | None = None,
        env_nested_delimiter: str | None = None,
        env_ignore_empty: bool | None = None,
        env_parse_none_str: str | None = None,
        env_parse_enums: bool | None = None,
    ) -> None:
        super().__init__(
            settings_cls, case_sensitive, env_prefix, env_ignore_empty, env_parse_none_str, env_parse_enums
        )
        self.env_nested_delimiter = (
            env_nested_delimiter if env_nested_delimiter is not None else self.config.get('env_nested_delimiter')
        )
        self.env_prefix_len = len(self.env_prefix)

        self.env_vars = self._load_env_vars()

    def _load_env_vars(self) -> Mapping[str, str | None]:
        return parse_env_vars(os.environ, self.case_sensitive, self.env_ignore_empty, self.env_parse_none_str)

    def get_field_value(self, field: FieldInfo, field_name: str) -> tuple[Any, str, bool]:
        """
        Gets the value for field from environment variables and a flag to determine whether value is complex.

        Args:
            field: The field.
            field_name: The field name.

        Returns:
            A tuple contains the key, value if the file exists otherwise `None`, and
                a flag to determine whether value is complex.
        """

        env_val: str | None = None
        for field_key, env_name, value_is_complex in self._extract_field_info(field, field_name):
            env_val = self.env_vars.get(env_name)
            if env_val is not None:
                break

        return env_val, field_key, value_is_complex

    def prepare_field_value(self, field_name: str, field: FieldInfo, value: Any, value_is_complex: bool) -> Any:
        """
        Prepare value for the field.

        * Extract value for nested field.
        * Deserialize value to python object for complex field.

        Args:
            field: The field.
            field_name: The field name.

        Returns:
            A tuple contains prepared value for the field.

        Raises:
            ValuesError: When There is an error in deserializing value for complex field.
        """
        is_complex, allow_parse_failure = self._field_is_complex(field)
        if self.env_parse_enums:
            enum_val = _annotation_enum_name_to_val(field.annotation, value)
            value = value if enum_val is None else enum_val

        if is_complex or value_is_complex:
            if isinstance(value, EnvNoneType):
                return value
            elif value is None:
                # field is complex but no value found so far, try explode_env_vars
                env_val_built = self.explode_env_vars(field_name, field, self.env_vars)
                if env_val_built:
                    return env_val_built
            else:
                # field is complex and there's a value, decode that as JSON, then add explode_env_vars
                try:
                    value = self.decode_complex_value(field_name, field, value)
                except ValueError as e:
                    if not allow_parse_failure:
                        raise e

                if isinstance(value, dict):
                    return deep_update(value, self.explode_env_vars(field_name, field, self.env_vars))
                else:
                    return value
        elif value is not None:
            # simplest case, field is not complex, we only need to add the value if it was found
            return value

    def _field_is_complex(self, field: FieldInfo) -> tuple[bool, bool]:
        """
        Find out if a field is complex, and if so whether JSON errors should be ignored
        """
        if self.field_is_complex(field):
            allow_parse_failure = False
        elif origin_is_union(get_origin(field.annotation)) and _union_is_complex(field.annotation, field.metadata):
            allow_parse_failure = True
        else:
            return False, False

        return True, allow_parse_failure

    # Default value of `case_sensitive` is `None`, because we don't want to break existing behavior.
    # We have to change the method to a non-static method and use
    # `self.case_sensitive` instead in V3.
    @staticmethod
    def next_field(field: FieldInfo | Any | None, key: str, case_sensitive: bool | None = None) -> FieldInfo | None:
        """
        Find the field in a sub model by key(env name)

        By having the following models:

            ```py
            class SubSubModel(BaseSettings):
                dvals: Dict

            class SubModel(BaseSettings):
                vals: list[str]
                sub_sub_model: SubSubModel

            class Cfg(BaseSettings):
                sub_model: SubModel
            ```

        Then:
            next_field(sub_model, 'vals') Returns the `vals` field of `SubModel` class
            next_field(sub_model, 'sub_sub_model') Returns `sub_sub_model` field of `SubModel` class

        Args:
            field: The field.
            key: The key (env name).
            case_sensitive: Whether to search for key case sensitively.

        Returns:
            Field if it finds the next field otherwise `None`.
        """
        if not field:
            return None

        annotation = field.annotation if isinstance(field, FieldInfo) else field
        if origin_is_union(get_origin(annotation)) or isinstance(annotation, WithArgsTypes):
            for type_ in get_args(annotation):
                type_has_key = EnvSettingsSource.next_field(type_, key, case_sensitive)
                if type_has_key:
                    return type_has_key
        elif is_model_class(annotation) or is_pydantic_dataclass(annotation):
            fields = _get_model_fields(annotation)
            # `case_sensitive is None` is here to be compatible with the old behavior.
            # Has to be removed in V3.
            if (case_sensitive is None or case_sensitive) and fields.get(key):
                return fields[key]
            elif not case_sensitive:
                for field_name, f in fields.items():
                    if field_name.lower() == key.lower():
                        return f

        return None

    def explode_env_vars(self, field_name: str, field: FieldInfo, env_vars: Mapping[str, str | None]) -> dict[str, Any]:
        """
        Process env_vars and extract the values of keys containing env_nested_delimiter into nested dictionaries.

        This is applied to a single field, hence filtering by env_var prefix.

        Args:
            field_name: The field name.
            field: The field.
            env_vars: Environment variables.

        Returns:
            A dictionary contains extracted values from nested env values.
        """
        is_dict = lenient_issubclass(get_origin(field.annotation), dict)

        prefixes = [
            f'{env_name}{self.env_nested_delimiter}' for _, env_name, _ in self._extract_field_info(field, field_name)
        ]
        result: dict[str, Any] = {}
        for env_name, env_val in env_vars.items():
            if not any(env_name.startswith(prefix) for prefix in prefixes):
                continue
            # we remove the prefix before splitting in case the prefix has characters in common with the delimiter
            env_name_without_prefix = env_name[self.env_prefix_len :]
            _, *keys, last_key = env_name_without_prefix.split(self.env_nested_delimiter)
            env_var = result
            target_field: FieldInfo | None = field
            for key in keys:
                target_field = self.next_field(target_field, key, self.case_sensitive)
                if isinstance(env_var, dict):
                    env_var = env_var.setdefault(key, {})

            # get proper field with last_key
            target_field = self.next_field(target_field, last_key, self.case_sensitive)

            # check if env_val maps to a complex field and if so, parse the env_val
            if (target_field or is_dict) and env_val:
                if target_field:
                    is_complex, allow_json_failure = self._field_is_complex(target_field)
                else:
                    # nested field type is dict
                    is_complex, allow_json_failure = True, True
                if is_complex:
                    try:
                        env_val = self.decode_complex_value(last_key, target_field, env_val)  # type: ignore
                    except ValueError as e:
                        if not allow_json_failure:
                            raise e
            if isinstance(env_var, dict):
                if last_key not in env_var or not isinstance(env_val, EnvNoneType) or env_var[last_key] == {}:
                    env_var[last_key] = env_val

        return result

    def __repr__(self) -> str:
        return (
            f'EnvSettingsSource(env_nested_delimiter={self.env_nested_delimiter!r}, '
            f'env_prefix_len={self.env_prefix_len!r})'
        )


class DotEnvSettingsSource(EnvSettingsSource):
    """
    Source class for loading settings values from env files.
    """

    def __init__(
        self,
        settings_cls: type[BaseSettings],
        env_file: DotenvType | None = ENV_FILE_SENTINEL,
        env_file_encoding: str | None = None,
        case_sensitive: bool | None = None,
        env_prefix: str | None = None,
        env_nested_delimiter: str | None = None,
        env_ignore_empty: bool | None = None,
        env_parse_none_str: str | None = None,
        env_parse_enums: bool | None = None,
    ) -> None:
        self.env_file = env_file if env_file != ENV_FILE_SENTINEL else settings_cls.model_config.get('env_file')
        self.env_file_encoding = (
            env_file_encoding if env_file_encoding is not None else settings_cls.model_config.get('env_file_encoding')
        )
        super().__init__(
            settings_cls,
            case_sensitive,
            env_prefix,
            env_nested_delimiter,
            env_ignore_empty,
            env_parse_none_str,
            env_parse_enums,
        )

    def _load_env_vars(self) -> Mapping[str, str | None]:
        return self._read_env_files()

    @staticmethod
    def _static_read_env_file(
        file_path: Path,
        *,
        encoding: str | None = None,
        case_sensitive: bool = False,
        ignore_empty: bool = False,
        parse_none_str: str | None = None,
    ) -> Mapping[str, str | None]:
        file_vars: dict[str, str | None] = dotenv_values(file_path, encoding=encoding or 'utf8')
        return parse_env_vars(file_vars, case_sensitive, ignore_empty, parse_none_str)

    def _read_env_file(
        self,
        file_path: Path,
    ) -> Mapping[str, str | None]:
        return self._static_read_env_file(
            file_path,
            encoding=self.env_file_encoding,
            case_sensitive=self.case_sensitive,
            ignore_empty=self.env_ignore_empty,
            parse_none_str=self.env_parse_none_str,
        )

    def _read_env_files(self) -> Mapping[str, str | None]:
        env_files = self.env_file
        if env_files is None:
            return {}

        if isinstance(env_files, (str, os.PathLike)):
            env_files = [env_files]

        dotenv_vars: dict[str, str | None] = {}
        for env_file in env_files:
            env_path = Path(env_file).expanduser()
            if env_path.is_file():
                dotenv_vars.update(self._read_env_file(env_path))

        return dotenv_vars

    def __call__(self) -> dict[str, Any]:
        data: dict[str, Any] = super().__call__()
        is_extra_allowed = self.config.get('extra') != 'forbid'

        # As `extra` config is allowed in dotenv settings source, We have to
        # update data with extra env variables from dotenv file.
        for env_name, env_value in self.env_vars.items():
            if not env_value:
                continue
            env_used = False
            for field_name, field in self.settings_cls.model_fields.items():
                for _, field_env_name, _ in self._extract_field_info(field, field_name):
                    if env_name.startswith(field_env_name):
                        env_used = True
                        break
            if not env_used:
                if is_extra_allowed and env_name.startswith(self.env_prefix):
                    # env_prefix should be respected and removed from the env_name
                    normalized_env_name = env_name[len(self.env_prefix) :]
                    data[normalized_env_name] = env_value
                else:
                    data[env_name] = env_value
        return data

    def __repr__(self) -> str:
        return (
            f'DotEnvSettingsSource(env_file={self.env_file!r}, env_file_encoding={self.env_file_encoding!r}, '
            f'env_nested_delimiter={self.env_nested_delimiter!r}, env_prefix_len={self.env_prefix_len!r})'
        )


class CliSettingsSource(EnvSettingsSource, Generic[T]):
    """
    Source class for loading settings values from CLI.

    Note:
        A `CliSettingsSource` connects with a `root_parser` object by using the parser methods to add
        `settings_cls` fields as command line arguments. The `CliSettingsSource` internal parser representation
        is based upon the `argparse` parsing library, and therefore, requires the parser methods to support
        the same attributes as their `argparse` library counterparts.

    Args:
        cli_prog_name: The CLI program name to display in help text. Defaults to `None` if cli_parse_args is `None`.
            Otherwse, defaults to sys.argv[0].
        cli_parse_args: The list of CLI arguments to parse. Defaults to None.
            If set to `True`, defaults to sys.argv[1:].
        cli_parse_none_str: The CLI string value that should be parsed (e.g. "null", "void", "None", etc.) into `None`
            type(None). Defaults to "null" if cli_avoid_json is `False`, and "None" if cli_avoid_json is `True`.
        cli_hide_none_type: Hide `None` values in CLI help text. Defaults to `False`.
        cli_avoid_json: Avoid complex JSON objects in CLI help text. Defaults to `False`.
        cli_enforce_required: Enforce required fields at the CLI. Defaults to `False`.
        cli_use_class_docs_for_groups: Use class docstrings in CLI group help text instead of field descriptions.
            Defaults to `False`.
        cli_exit_on_error: Determines whether or not the internal parser exits with error info when an error occurs.
            Defaults to `True`.
        cli_prefix: Prefix for command line arguments added under the root parser. Defaults to "".
        cli_implicit_flags: Whether `bool` fields should be implicitly converted into CLI boolean flags.
            (e.g. --flag, --no-flag). Defaults to `False`.
        case_sensitive: Whether CLI "--arg" names should be read with case-sensitivity. Defaults to `True`.
            Note: Case-insensitive matching is only supported on the internal root parser and does not apply to CLI
            subcommands.
        root_parser: The root parser object.
        parse_args_method: The root parser parse args method. Defaults to `argparse.ArgumentParser.parse_args`.
        add_argument_method: The root parser add argument method. Defaults to `argparse.ArgumentParser.add_argument`.
        add_argument_group_method: The root parser add argument group method.
            Defaults to `argparse.ArgumentParser.add_argument_group`.
        add_parser_method: The root parser add new parser (sub-command) method.
            Defaults to `argparse._SubParsersAction.add_parser`.
        add_subparsers_method: The root parser add subparsers (sub-commands) method.
            Defaults to `argparse.ArgumentParser.add_subparsers`.
        formatter_class: A class for customizing the root parser help text. Defaults to `argparse.RawDescriptionHelpFormatter`.
    """

    def __init__(
        self,
        settings_cls: type[BaseSettings],
        cli_prog_name: str | None = None,
        cli_parse_args: bool | list[str] | tuple[str, ...] | None = None,
        cli_parse_none_str: str | None = None,
        cli_hide_none_type: bool | None = None,
        cli_avoid_json: bool | None = None,
        cli_enforce_required: bool | None = None,
        cli_use_class_docs_for_groups: bool | None = None,
        cli_exit_on_error: bool | None = None,
        cli_prefix: str | None = None,
        cli_implicit_flags: bool | None = None,
        case_sensitive: bool | None = True,
        root_parser: Any = None,
        parse_args_method: Callable[..., Any] | None = ArgumentParser.parse_args,
        add_argument_method: Callable[..., Any] | None = ArgumentParser.add_argument,
        add_argument_group_method: Callable[..., Any] | None = ArgumentParser.add_argument_group,
        add_parser_method: Callable[..., Any] | None = _SubParsersAction.add_parser,
        add_subparsers_method: Callable[..., Any] | None = ArgumentParser.add_subparsers,
        formatter_class: Any = RawDescriptionHelpFormatter,
    ) -> None:
        self.cli_prog_name = (
            cli_prog_name if cli_prog_name is not None else settings_cls.model_config.get('cli_prog_name', sys.argv[0])
        )
        self.cli_hide_none_type = (
            cli_hide_none_type
            if cli_hide_none_type is not None
            else settings_cls.model_config.get('cli_hide_none_type', False)
        )
        self.cli_avoid_json = (
            cli_avoid_json if cli_avoid_json is not None else settings_cls.model_config.get('cli_avoid_json', False)
        )
        if not cli_parse_none_str:
            cli_parse_none_str = 'None' if self.cli_avoid_json is True else 'null'
        self.cli_parse_none_str = cli_parse_none_str
        self.cli_enforce_required = (
            cli_enforce_required
            if cli_enforce_required is not None
            else settings_cls.model_config.get('cli_enforce_required', False)
        )
        self.cli_use_class_docs_for_groups = (
            cli_use_class_docs_for_groups
            if cli_use_class_docs_for_groups is not None
            else settings_cls.model_config.get('cli_use_class_docs_for_groups', False)
        )
        self.cli_exit_on_error = (
            cli_exit_on_error
            if cli_exit_on_error is not None
            else settings_cls.model_config.get('cli_exit_on_error', True)
        )
        self.cli_prefix = cli_prefix if cli_prefix is not None else settings_cls.model_config.get('cli_prefix', '')
        if self.cli_prefix:
            if cli_prefix.startswith('.') or cli_prefix.endswith('.') or not cli_prefix.replace('.', '').isidentifier():  # type: ignore
                raise SettingsError(f'CLI settings source prefix is invalid: {cli_prefix}')
            self.cli_prefix += '.'
        self.cli_implicit_flags = (
            cli_implicit_flags
            if cli_implicit_flags is not None
            else settings_cls.model_config.get('cli_implicit_flags', False)
        )

        case_sensitive = case_sensitive if case_sensitive is not None else True
        if not case_sensitive and root_parser is not None:
            raise SettingsError('Case-insensitive matching is only supported on the internal root parser')

        super().__init__(
            settings_cls,
            env_nested_delimiter='.',
            env_parse_none_str=self.cli_parse_none_str,
            env_parse_enums=True,
            env_prefix=self.cli_prefix,
            case_sensitive=case_sensitive,
        )

        root_parser = (
            _CliInternalArgParser(
                cli_exit_on_error=self.cli_exit_on_error,
                prog=self.cli_prog_name,
                description=None if settings_cls.__doc__ is None else dedent(settings_cls.__doc__),
                formatter_class=formatter_class,
            )
            if root_parser is None
            else root_parser
        )
        self._connect_root_parser(
            root_parser=root_parser,
            parse_args_method=parse_args_method,
            add_argument_method=add_argument_method,
            add_argument_group_method=add_argument_group_method,
            add_parser_method=add_parser_method,
            add_subparsers_method=add_subparsers_method,
            formatter_class=formatter_class,
        )

        if cli_parse_args not in (None, False):
            if cli_parse_args is True:
                cli_parse_args = sys.argv[1:]
            elif not isinstance(cli_parse_args, (list, tuple)):
                raise SettingsError(
                    f'cli_parse_args must be List[str] or Tuple[str, ...], recieved {type(cli_parse_args)}'
                )
            self._load_env_vars(parsed_args=self._parse_args(self.root_parser, cli_parse_args))

    @overload
    def __call__(self) -> dict[str, Any]: ...

    @overload
    def __call__(self, *, args: list[str] | tuple[str, ...] | bool) -> CliSettingsSource[T]:
        """
        Parse and load the command line arguments list into the CLI settings source.

        Args:
            args:
                The command line arguments to parse and load. Defaults to `None`, which means do not parse
                command line arguments. If set to `True`, defaults to sys.argv[1:]. If set to `False`, does
                not parse command line arguments.

        Returns:
            CliSettingsSource: The object instance itself.
        """
        ...

    @overload
    def __call__(self, *, parsed_args: Namespace | dict[str, list[str] | str]) -> CliSettingsSource[T]:
        """
        Loads parsed command line arguments into the CLI settings source.

        Note:
            The parsed args must be in `argparse.Namespace` or vars dictionary (e.g., vars(argparse.Namespace))
            format.

        Args:
            parsed_args: The parsed args to load.

        Returns:
            CliSettingsSource: The object instance itself.
        """
        ...

    def __call__(
        self,
        *,
        args: list[str] | tuple[str, ...] | bool | None = None,
        parsed_args: Namespace | dict[str, list[str] | str] | None = None,
    ) -> dict[str, Any] | CliSettingsSource[T]:
        if args is not None and parsed_args is not None:
            raise SettingsError('`args` and `parsed_args` are mutually exclusive')
        elif args is not None:
            if args is False:
                return self._load_env_vars(parsed_args={})
            if args is True:
                args = sys.argv[1:]
            return self._load_env_vars(parsed_args=self._parse_args(self.root_parser, args))
        elif parsed_args is not None:
            return self._load_env_vars(parsed_args=parsed_args)
        else:
            return super().__call__()

    @overload
    def _load_env_vars(self) -> Mapping[str, str | None]: ...

    @overload
    def _load_env_vars(self, *, parsed_args: Namespace | dict[str, list[str] | str]) -> CliSettingsSource[T]:
        """
        Loads the parsed command line arguments into the CLI environment settings variables.

        Note:
            The parsed args must be in `argparse.Namespace` or vars dictionary (e.g., vars(argparse.Namespace))
            format.

        Args:
            parsed_args: The parsed args to load.

        Returns:
            CliSettingsSource: The object instance itself.
        """
        ...

    def _load_env_vars(
        self, *, parsed_args: Namespace | dict[str, list[str] | str] | None = None
    ) -> Mapping[str, str | None] | CliSettingsSource[T]:
        if parsed_args is None:
            return {}

        if isinstance(parsed_args, Namespace):
            parsed_args = vars(parsed_args)

        selected_subcommands: list[str] = []
        for field_name, val in parsed_args.items():
            if isinstance(val, list):
                parsed_args[field_name] = self._merge_parsed_list(val, field_name)
            elif field_name.endswith(':subcommand') and val is not None:
                selected_subcommands.append(field_name.split(':')[0] + val)

        for subcommands in self._cli_subcommands.values():
            for subcommand in subcommands:
                if subcommand not in selected_subcommands:
                    parsed_args[subcommand] = self.cli_parse_none_str

        parsed_args = {key: val for key, val in parsed_args.items() if not key.endswith(':subcommand')}
        if selected_subcommands:
            last_selected_subcommand = max(selected_subcommands, key=len)
            if not any(field_name for field_name in parsed_args.keys() if f'{last_selected_subcommand}.' in field_name):
                parsed_args[last_selected_subcommand] = '{}'

        self.env_vars = parse_env_vars(
            cast(Mapping[str, str], parsed_args),
            self.case_sensitive,
            self.env_ignore_empty,
            self.cli_parse_none_str,
        )

        return self

    def _merge_parsed_list(self, parsed_list: list[str], field_name: str) -> str:
        try:
            merged_list: list[str] = []
            is_last_consumed_a_value = False
            merge_type = self._cli_dict_args.get(field_name, list)
            if (
                merge_type is list
                or not origin_is_union(get_origin(merge_type))
                or not any(
                    type_
                    for type_ in get_args(merge_type)
                    if type_ is not type(None) and get_origin(type_) not in (dict, Mapping)
                )
            ):
                inferred_type = merge_type
            else:
                inferred_type = (
                    list if parsed_list and (len(parsed_list) > 1 or parsed_list[0].startswith('[')) else str
                )
            for val in parsed_list:
                val = val.strip()
                if val.startswith('[') and val.endswith(']'):
                    val = val[1:-1].strip()
                while val:
                    val = val.strip()
                    if val.startswith(','):
                        val = self._consume_comma(val, merged_list, is_last_consumed_a_value)
                        is_last_consumed_a_value = False
                    else:
                        if val.startswith('{') or val.startswith('['):
                            val = self._consume_object_or_array(val, merged_list)
                        else:
                            try:
                                val = self._consume_string_or_number(val, merged_list, merge_type)
                            except ValueError as e:
                                if merge_type is inferred_type:
                                    raise e
                                merge_type = inferred_type
                                val = self._consume_string_or_number(val, merged_list, merge_type)
                        is_last_consumed_a_value = True
                if not is_last_consumed_a_value:
                    val = self._consume_comma(val, merged_list, is_last_consumed_a_value)

            if merge_type is str:
                return merged_list[0]
            elif merge_type is list:
                return f'[{",".join(merged_list)}]'
            else:
                merged_dict: dict[str, str] = {}
                for item in merged_list:
                    merged_dict.update(json.loads(item))
                return json.dumps(merged_dict)
        except Exception as e:
            raise SettingsError(f'Parsing error encountered for {field_name}: {e}')

    def _consume_comma(self, item: str, merged_list: list[str], is_last_consumed_a_value: bool) -> str:
        if not is_last_consumed_a_value:
            merged_list.append('""')
        return item[1:]

    def _consume_object_or_array(self, item: str, merged_list: list[str]) -> str:
        count = 1
        close_delim = '}' if item.startswith('{') else ']'
        for consumed in range(1, len(item)):
            if item[consumed] in ('{', '['):
                count += 1
            elif item[consumed] in ('}', ']'):
                count -= 1
                if item[consumed] == close_delim and count == 0:
                    merged_list.append(item[: consumed + 1])
                    return item[consumed + 1 :]
        raise SettingsError(f'Missing end delimiter "{close_delim}"')

    def _consume_string_or_number(self, item: str, merged_list: list[str], merge_type: type[Any] | None) -> str:
        consumed = 0 if merge_type is not str else len(item)
        is_find_end_quote = False
        while consumed < len(item):
            if item[consumed] == '"' and (consumed == 0 or item[consumed - 1] != '\\'):
                is_find_end_quote = not is_find_end_quote
            if not is_find_end_quote and item[consumed] == ',':
                break
            consumed += 1
        if is_find_end_quote:
            raise SettingsError('Mismatched quotes')
        val_string = item[:consumed].strip()
        if merge_type in (list, str):
            try:
                float(val_string)
            except ValueError:
                if val_string == self.cli_parse_none_str:
                    val_string = 'null'
                if val_string not in ('true', 'false', 'null') and not val_string.startswith('"'):
                    val_string = f'"{val_string}"'
            merged_list.append(val_string)
        else:
            key, val = (kv for kv in val_string.split('=', 1))
            if key.startswith('"') and not key.endswith('"') and not val.startswith('"') and val.endswith('"'):
                raise ValueError(f'Dictionary key=val parameter is a quoted string: {val_string}')
            key, val = key.strip('"'), val.strip('"')
            merged_list.append(json.dumps({key: val}))
        return item[consumed:]

    def _get_sub_models(self, model: type[BaseModel], field_name: str, field_info: FieldInfo) -> list[type[BaseModel]]:
        field_types: tuple[Any, ...] = (
            (field_info.annotation,) if not get_args(field_info.annotation) else get_args(field_info.annotation)
        )
        if self.cli_hide_none_type:
            field_types = tuple([type_ for type_ in field_types if type_ is not type(None)])

        sub_models: list[type[BaseModel]] = []
        for type_ in field_types:
            if _annotation_contains_types(type_, (_CliSubCommand,), is_include_origin=False):
                raise SettingsError(f'CliSubCommand is not outermost annotation for {model.__name__}.{field_name}')
            elif _annotation_contains_types(type_, (_CliPositionalArg,), is_include_origin=False):
                raise SettingsError(f'CliPositionalArg is not outermost annotation for {model.__name__}.{field_name}')
            if is_model_class(type_) or is_pydantic_dataclass(type_):
                sub_models.append(type_)  # type: ignore
        return sub_models

    def _get_resolved_names(
        self, field_name: str, field_info: FieldInfo, alias_path_args: dict[str, str]
    ) -> tuple[tuple[str, ...], bool]:
        resolved_names: list[str] = []
        is_alias_path_only: bool = True
        if not any((field_info.alias, field_info.validation_alias)):
            resolved_names += [field_name]
            is_alias_path_only = False
        else:
            new_alias_paths: list[AliasPath] = []
            for alias in (field_info.alias, field_info.validation_alias):
                if alias is None:
                    continue
                elif isinstance(alias, str):
                    resolved_names.append(alias)
                    is_alias_path_only = False
                elif isinstance(alias, AliasChoices):
                    for name in alias.choices:
                        if isinstance(name, str):
                            resolved_names.append(name)
                            is_alias_path_only = False
                        else:
                            new_alias_paths.append(name)
                else:
                    new_alias_paths.append(alias)
            for alias_path in new_alias_paths:
                name = cast(str, alias_path.path[0])
                name = name.lower() if not self.case_sensitive else name
                alias_path_args[name] = 'dict' if len(alias_path.path) > 2 else 'list'
                if not resolved_names and is_alias_path_only:
                    resolved_names.append(name)
        if not self.case_sensitive:
            resolved_names = [resolved_name.lower() for resolved_name in resolved_names]
        return tuple(dict.fromkeys(resolved_names)), is_alias_path_only

    def _verify_cli_flag_annotations(self, model: type[BaseModel], field_name: str, field_info: FieldInfo) -> None:
        if _CliImplicitFlag in field_info.metadata:
            cli_flag_name = 'CliImplicitFlag'
        elif _CliExplicitFlag in field_info.metadata:
            cli_flag_name = 'CliExplicitFlag'
        else:
            return

        if field_info.annotation is not bool:
            raise SettingsError(f'{cli_flag_name} argument {model.__name__}.{field_name} is not of type bool')
        elif sys.version_info < (3, 9) and (
            field_info.default is PydanticUndefined and field_info.default_factory is None
        ):
            raise SettingsError(
                f'{cli_flag_name} argument {model.__name__}.{field_name} must have default for python versions < 3.9'
            )

    def _sort_arg_fields(self, model: type[BaseModel]) -> list[tuple[str, FieldInfo]]:
        positional_args, subcommand_args, optional_args = [], [], []
        for field_name, field_info in _get_model_fields(model).items():
            if _CliSubCommand in field_info.metadata:
                if not field_info.is_required():
                    raise SettingsError(f'subcommand argument {model.__name__}.{field_name} has a default value')
                elif any((field_info.alias, field_info.validation_alias)):
                    raise SettingsError(f'subcommand argument {model.__name__}.{field_name} has an alias')
                else:
                    field_types = [type_ for type_ in get_args(field_info.annotation) if type_ is not type(None)]
                    if len(field_types) != 1:
                        raise SettingsError(f'subcommand argument {model.__name__}.{field_name} has multiple types')
                    elif not (is_model_class(field_types[0]) or is_pydantic_dataclass(field_types[0])):
                        raise SettingsError(
                            f'subcommand argument {model.__name__}.{field_name} is not derived from BaseModel'
                        )
                subcommand_args.append((field_name, field_info))
            elif _CliPositionalArg in field_info.metadata:
                if not field_info.is_required():
                    raise SettingsError(f'positional argument {model.__name__}.{field_name} has a default value')
                elif any((field_info.alias, field_info.validation_alias)):
                    raise SettingsError(f'positional argument {model.__name__}.{field_name} has an alias')
                positional_args.append((field_name, field_info))
            else:
                self._verify_cli_flag_annotations(model, field_name, field_info)
                optional_args.append((field_name, field_info))
        return positional_args + subcommand_args + optional_args

    @property
    def root_parser(self) -> T:
        """The connected root parser instance."""
        return self._root_parser

    def _connect_parser_method(
        self, parser_method: Callable[..., Any] | None, method_name: str, *args: Any, **kwargs: Any
    ) -> Callable[..., Any]:
        if (
            parser_method is not None
            and self.case_sensitive is False
            and method_name == 'parsed_args_method'
            and isinstance(self._root_parser, _CliInternalArgParser)
        ):

            def parse_args_insensitive_method(
                root_parser: _CliInternalArgParser,
                args: list[str] | tuple[str, ...] | None = None,
                namespace: Namespace | None = None,
            ) -> Any:
                insensitive_args = []
                for arg in shlex.split(shlex.join(args)) if args else []:
                    matched = re.match(r'^(--[^\s=]+)(.*)', arg)
                    if matched:
                        arg = matched.group(1).lower() + matched.group(2)
                    insensitive_args.append(arg)
                return parser_method(root_parser, insensitive_args, namespace)  # type: ignore

            return parse_args_insensitive_method

        elif parser_method is None:

            def none_parser_method(*args: Any, **kwargs: Any) -> Any:
                raise SettingsError(
                    f'cannot connect CLI settings source root parser: {method_name} is set to `None` but is needed for connecting'
                )

            return none_parser_method

        else:
            return parser_method

    def _connect_root_parser(
        self,
        root_parser: T,
        parse_args_method: Callable[..., Any] | None = ArgumentParser.parse_args,
        add_argument_method: Callable[..., Any] | None = ArgumentParser.add_argument,
        add_argument_group_method: Callable[..., Any] | None = ArgumentParser.add_argument_group,
        add_parser_method: Callable[..., Any] | None = _SubParsersAction.add_parser,
        add_subparsers_method: Callable[..., Any] | None = ArgumentParser.add_subparsers,
        formatter_class: Any = RawDescriptionHelpFormatter,
    ) -> None:
        self._root_parser = root_parser
        self._parse_args = self._connect_parser_method(parse_args_method, 'parsed_args_method')
        self._add_argument = self._connect_parser_method(add_argument_method, 'add_argument_method')
        self._add_argument_group = self._connect_parser_method(add_argument_group_method, 'add_argument_group_method')
        self._add_parser = self._connect_parser_method(add_parser_method, 'add_parser_method')
        self._add_subparsers = self._connect_parser_method(add_subparsers_method, 'add_subparsers_method')
        self._formatter_class = formatter_class
        self._cli_dict_args: dict[str, type[Any] | None] = {}
        self._cli_subcommands: dict[str, list[str]] = {}
        self._add_parser_args(
            parser=self.root_parser,
            model=self.settings_cls,
            added_args=[],
            arg_prefix=self.env_prefix,
            subcommand_prefix=self.env_prefix,
            group=None,
            alias_prefixes=[],
            model_default=PydanticUndefined,
        )

    def _add_parser_args(
        self,
        parser: Any,
        model: type[BaseModel],
        added_args: list[str],
        arg_prefix: str,
        subcommand_prefix: str,
        group: Any,
        alias_prefixes: list[str],
        model_default: Any,
    ) -> ArgumentParser:
        subparsers: Any = None
        alias_path_args: dict[str, str] = {}
        for field_name, field_info in self._sort_arg_fields(model):
            sub_models: list[type[BaseModel]] = self._get_sub_models(model, field_name, field_info)
            if _CliSubCommand in field_info.metadata:
                if subparsers is None:
                    subparsers = self._add_subparsers(parser, title='subcommands', dest=f'{arg_prefix}:subcommand')
                    self._cli_subcommands[f'{arg_prefix}:subcommand'] = [f'{arg_prefix}{field_name}']
                else:
                    self._cli_subcommands[f'{arg_prefix}:subcommand'].append(f'{arg_prefix}{field_name}')
                if hasattr(subparsers, 'metavar'):
                    metavar = ','.join(self._cli_subcommands[f'{arg_prefix}:subcommand'])
                    subparsers.metavar = f'{{{metavar}}}'

                model = sub_models[0]
                self._add_parser_args(
                    parser=self._add_parser(
                        subparsers,
                        field_name,
                        help=field_info.description,
                        formatter_class=self._formatter_class,
                        description=None if model.__doc__ is None else dedent(model.__doc__),
                    ),
                    model=model,
                    added_args=[],
                    arg_prefix=f'{arg_prefix}{field_name}.',
                    subcommand_prefix=f'{subcommand_prefix}{field_name}.',
                    group=None,
                    alias_prefixes=[],
                    model_default=PydanticUndefined,
                )
            else:
                resolved_names, is_alias_path_only = self._get_resolved_names(field_name, field_info, alias_path_args)
                arg_flag: str = '--'
                kwargs: dict[str, Any] = {}
                kwargs['default'] = SUPPRESS
                kwargs['help'] = self._help_format(field_name, field_info, model_default)
                kwargs['dest'] = f'{arg_prefix}{resolved_names[0]}'
                kwargs['metavar'] = self._metavar_format(field_info.annotation)
                kwargs['required'] = (
                    self.cli_enforce_required and field_info.is_required() and model_default is PydanticUndefined
                )
                if kwargs['dest'] in added_args:
                    continue
                if _annotation_contains_types(
                    field_info.annotation, (list, set, dict, Sequence, Mapping), is_strip_annotated=True
                ):
                    kwargs['action'] = 'append'
                    if _annotation_contains_types(field_info.annotation, (dict, Mapping), is_strip_annotated=True):
                        self._cli_dict_args[kwargs['dest']] = field_info.annotation

                arg_names = self._get_arg_names(arg_prefix, subcommand_prefix, alias_prefixes, resolved_names)
                if _CliPositionalArg in field_info.metadata:
                    kwargs['metavar'] = resolved_names[0].upper()
                    arg_names = [kwargs['dest']]
                    del kwargs['dest']
                    del kwargs['required']
                    arg_flag = ''

                self._convert_bool_flag(kwargs, field_info, model_default)

                if sub_models and kwargs.get('action') != 'append':
                    self._add_parser_submodels(
                        parser,
                        sub_models,
                        added_args,
                        arg_prefix,
                        subcommand_prefix,
                        arg_flag,
                        arg_names,
                        kwargs,
                        field_name,
                        field_info,
                        resolved_names,
                        model_default=model_default,
                    )
                elif is_alias_path_only:
                    continue
                elif group is not None:
                    if isinstance(group, dict):
                        group = self._add_argument_group(parser, **group)
                    added_args += list(arg_names)
                    self._add_argument(group, *(f'{arg_flag[:len(name)]}{name}' for name in arg_names), **kwargs)
                else:
                    added_args += list(arg_names)
                    self._add_argument(parser, *(f'{arg_flag[:len(name)]}{name}' for name in arg_names), **kwargs)

        self._add_parser_alias_paths(parser, alias_path_args, added_args, arg_prefix, subcommand_prefix, group)
        return parser

    def _convert_bool_flag(self, kwargs: dict[str, Any], field_info: FieldInfo, model_default: Any) -> None:
        if kwargs['metavar'] == 'bool':
            default = None
            if field_info.default is not PydanticUndefined:
                default = field_info.default
            if model_default is not PydanticUndefined:
                default = model_default
            if sys.version_info >= (3, 9) or isinstance(default, bool):
                if (self.cli_implicit_flags or _CliImplicitFlag in field_info.metadata) and (
                    _CliExplicitFlag not in field_info.metadata
                ):
                    del kwargs['metavar']
                    kwargs['action'] = (
                        BooleanOptionalAction if sys.version_info >= (3, 9) else f'store_{str(not default).lower()}'
                    )

    def _get_arg_names(
        self, arg_prefix: str, subcommand_prefix: str, alias_prefixes: list[str], resolved_names: tuple[str, ...]
    ) -> list[str]:
        arg_names: list[str] = []
        for prefix in [arg_prefix] + alias_prefixes:
            for name in resolved_names:
                arg_names.append(
                    f'{prefix}{name}'
                    if subcommand_prefix == self.env_prefix
                    else f'{prefix.replace(subcommand_prefix, "", 1)}{name}'
                )
        return arg_names

    def _add_parser_submodels(
        self,
        parser: Any,
        sub_models: list[type[BaseModel]],
        added_args: list[str],
        arg_prefix: str,
        subcommand_prefix: str,
        arg_flag: str,
        arg_names: list[str],
        kwargs: dict[str, Any],
        field_name: str,
        field_info: FieldInfo,
        resolved_names: tuple[str, ...],
        model_default: Any,
    ) -> None:
        model_group: Any = None
        model_group_kwargs: dict[str, Any] = {}
        model_group_kwargs['title'] = f'{arg_names[0]} options'
        model_group_kwargs['description'] = field_info.description
        if self.cli_use_class_docs_for_groups and len(sub_models) == 1:
            model_group_kwargs['description'] = None if sub_models[0].__doc__ is None else dedent(sub_models[0].__doc__)

        if model_default is not PydanticUndefined:
            if is_model_class(type(model_default)) or is_pydantic_dataclass(type(model_default)):
                model_default = getattr(model_default, field_name)
        else:
            if field_info.default is not PydanticUndefined:
                model_default = field_info.default
            elif field_info.default_factory is not None:
                model_default = field_info.default_factory
        if model_default is None:
            desc_header = f'default: {self.cli_parse_none_str} (undefined)'
            if model_group_kwargs['description'] is not None:
                model_group_kwargs['description'] = dedent(f'{desc_header}\n{model_group_kwargs["description"]}')
            else:
                model_group_kwargs['description'] = desc_header

        if not self.cli_avoid_json:
            added_args.append(arg_names[0])
            kwargs['help'] = f'set {arg_names[0]} from JSON string'
            model_group = self._add_argument_group(parser, **model_group_kwargs)
            self._add_argument(model_group, *(f'{arg_flag}{name}' for name in arg_names), **kwargs)
        for model in sub_models:
            self._add_parser_args(
                parser=parser,
                model=model,
                added_args=added_args,
                arg_prefix=f'{arg_prefix}{resolved_names[0]}.',
                subcommand_prefix=subcommand_prefix,
                group=model_group if model_group else model_group_kwargs,
                alias_prefixes=[f'{arg_prefix}{name}.' for name in resolved_names[1:]],
                model_default=model_default,
            )

    def _add_parser_alias_paths(
        self,
        parser: Any,
        alias_path_args: dict[str, str],
        added_args: list[str],
        arg_prefix: str,
        subcommand_prefix: str,
        group: Any,
    ) -> None:
        if alias_path_args:
            context = parser
            if group is not None:
                context = self._add_argument_group(parser, **group) if isinstance(group, dict) else group
            is_nested_alias_path = arg_prefix.endswith('.')
            arg_prefix = arg_prefix[:-1] if is_nested_alias_path else arg_prefix
            for name, metavar in alias_path_args.items():
                name = '' if is_nested_alias_path else name
                arg_name = (
                    f'{arg_prefix}{name}'
                    if subcommand_prefix == self.env_prefix
                    else f'{arg_prefix.replace(subcommand_prefix, "", 1)}{name}'
                )
                kwargs: dict[str, Any] = {}
                kwargs['default'] = SUPPRESS
                kwargs['help'] = 'pydantic alias path'
                kwargs['dest'] = f'{arg_prefix}{name}'
                if metavar == 'dict' or is_nested_alias_path:
                    kwargs['metavar'] = 'dict'
                else:
                    kwargs['action'] = 'append'
                    kwargs['metavar'] = 'list'
                if arg_name not in added_args:
                    added_args.append(arg_name)
                    self._add_argument(context, f'--{arg_name}', **kwargs)

    def _get_modified_args(self, obj: Any) -> tuple[str, ...]:
        if not self.cli_hide_none_type:
            return get_args(obj)
        else:
            return tuple([type_ for type_ in get_args(obj) if type_ is not type(None)])

    def _metavar_format_choices(self, args: list[str], obj_qualname: str | None = None) -> str:
        if 'JSON' in args:
            args = args[: args.index('JSON') + 1] + [arg for arg in args[args.index('JSON') + 1 :] if arg != 'JSON']
        metavar = ','.join(args)
        if obj_qualname:
            return f'{obj_qualname}[{metavar}]'
        else:
            return metavar if len(args) == 1 else f'{{{metavar}}}'

    def _metavar_format_recurse(self, obj: Any) -> str:
        """Pretty metavar representation of a type. Adapts logic from `pydantic._repr.display_as_type`."""
        obj = _strip_annotated(obj)
        if _is_function(obj):
            # If function is locally defined use __name__ instead of __qualname__
            return obj.__name__ if '<locals>' in obj.__qualname__ else obj.__qualname__
        elif obj is ...:
            return '...'
        elif isinstance(obj, Representation):
            return repr(obj)
        elif isinstance(obj, typing_extensions.TypeAliasType):
            return str(obj)

        if not isinstance(obj, (typing_base, WithArgsTypes, type)):
            obj = obj.__class__

        if origin_is_union(get_origin(obj)):
            return self._metavar_format_choices(list(map(self._metavar_format_recurse, self._get_modified_args(obj))))
        elif get_origin(obj) in (typing_extensions.Literal, typing.Literal):
            return self._metavar_format_choices(list(map(str, self._get_modified_args(obj))))
        elif lenient_issubclass(obj, Enum):
            return self._metavar_format_choices([val.name for val in obj])
        elif isinstance(obj, WithArgsTypes):
            return self._metavar_format_choices(
                list(map(self._metavar_format_recurse, self._get_modified_args(obj))), obj_qualname=obj.__qualname__
            )
        elif obj is type(None):
            return self.cli_parse_none_str
        elif is_model_class(obj):
            return 'JSON'
        elif isinstance(obj, type):
            return obj.__qualname__
        else:
            return repr(obj).replace('typing.', '').replace('typing_extensions.', '')

    def _metavar_format(self, obj: Any) -> str:
        return self._metavar_format_recurse(obj).replace(', ', ',')

    def _help_format(self, field_name: str, field_info: FieldInfo, model_default: Any) -> str:
        _help = field_info.description if field_info.description else ''
        if field_info.is_required() and model_default in (PydanticUndefined, None):
            if _CliPositionalArg not in field_info.metadata:
                ifdef = 'ifdef: ' if model_default is None else ''
                _help += f' ({ifdef}required)' if _help else f'({ifdef}required)'
        else:
            default = f'(default: {self.cli_parse_none_str})'
            if is_model_class(type(model_default)) or is_pydantic_dataclass(type(model_default)):
                default = f'(default: {getattr(model_default, field_name)})'
            elif model_default not in (PydanticUndefined, None) and _is_function(model_default):
                default = f'(default factory: {self._metavar_format(model_default)})'
            elif field_info.default not in (PydanticUndefined, None):
                enum_name = _annotation_enum_val_to_name(field_info.annotation, field_info.default)
                default = f'(default: {field_info.default if enum_name is None else enum_name})'
            elif field_info.default_factory is not None:
                default = f'(default factory: {self._metavar_format(field_info.default_factory)})'
            _help += f' {default}' if _help else default
        return _help.replace('%', '%%') if issubclass(type(self._root_parser), ArgumentParser) else _help


class ConfigFileSourceMixin(ABC):
    def _read_files(self, files: PathType | None) -> dict[str, Any]:
        if files is None:
            return {}
        if isinstance(files, (str, os.PathLike)):
            files = [files]
        vars: dict[str, Any] = {}
        for file in files:
            file_path = Path(file).expanduser()
            if file_path.is_file():
                vars.update(self._read_file(file_path))
        return vars

    @abstractmethod
    def _read_file(self, path: Path) -> dict[str, Any]:
        pass


class JsonConfigSettingsSource(InitSettingsSource, ConfigFileSourceMixin):
    """
    A source class that loads variables from a JSON file
    """

    def __init__(
        self,
        settings_cls: type[BaseSettings],
        json_file: PathType | None = DEFAULT_PATH,
        json_file_encoding: str | None = None,
    ):
        self.json_file_path = json_file if json_file != DEFAULT_PATH else settings_cls.model_config.get('json_file')
        self.json_file_encoding = (
            json_file_encoding
            if json_file_encoding is not None
            else settings_cls.model_config.get('json_file_encoding')
        )
        self.json_data = self._read_files(self.json_file_path)
        super().__init__(settings_cls, self.json_data)

    def _read_file(self, file_path: Path) -> dict[str, Any]:
        with open(file_path, encoding=self.json_file_encoding) as json_file:
            return json.load(json_file)


class TomlConfigSettingsSource(InitSettingsSource, ConfigFileSourceMixin):
    """
    A source class that loads variables from a TOML file
    """

    def __init__(
        self,
        settings_cls: type[BaseSettings],
        toml_file: PathType | None = DEFAULT_PATH,
    ):
        self.toml_file_path = toml_file if toml_file != DEFAULT_PATH else settings_cls.model_config.get('toml_file')
        self.toml_data = self._read_files(self.toml_file_path)
        super().__init__(settings_cls, self.toml_data)

    def _read_file(self, file_path: Path) -> dict[str, Any]:
        import_toml()
        with open(file_path, mode='rb') as toml_file:
            if sys.version_info < (3, 11):
                return tomli.load(toml_file)
            return tomllib.load(toml_file)


class PyprojectTomlConfigSettingsSource(TomlConfigSettingsSource):
    """
    A source class that loads variables from a `pyproject.toml` file.
    """

    def __init__(
        self,
        settings_cls: type[BaseSettings],
        toml_file: Path | None = None,
    ) -> None:
        self.toml_file_path = self._pick_pyproject_toml_file(
            toml_file, settings_cls.model_config.get('pyproject_toml_depth', 0)
        )
        self.toml_table_header: tuple[str, ...] = settings_cls.model_config.get(
            'pyproject_toml_table_header', ('tool', 'pydantic-settings')
        )
        self.toml_data = self._read_files(self.toml_file_path)
        for key in self.toml_table_header:
            self.toml_data = self.toml_data.get(key, {})
        super(TomlConfigSettingsSource, self).__init__(settings_cls, self.toml_data)

    @staticmethod
    def _pick_pyproject_toml_file(provided: Path | None, depth: int) -> Path:
        """Pick a `pyproject.toml` file path to use.

        Args:
            provided: Explicit path provided when instantiating this class.
            depth: Number of directories up the tree to check of a pyproject.toml.

        """
        if provided:
            return provided.resolve()
        rv = Path.cwd() / 'pyproject.toml'
        count = 0
        if not rv.is_file():
            child = rv.parent.parent / 'pyproject.toml'
            while count < depth:
                if child.is_file():
                    return child
                if str(child.parent) == rv.root:
                    break  # end discovery after checking system root once
                child = child.parent.parent / 'pyproject.toml'
                count += 1
        return rv


class YamlConfigSettingsSource(InitSettingsSource, ConfigFileSourceMixin):
    """
    A source class that loads variables from a yaml file
    """

    def __init__(
        self,
        settings_cls: type[BaseSettings],
        yaml_file: PathType | None = DEFAULT_PATH,
        yaml_file_encoding: str | None = None,
    ):
        self.yaml_file_path = yaml_file if yaml_file != DEFAULT_PATH else settings_cls.model_config.get('yaml_file')
        self.yaml_file_encoding = (
            yaml_file_encoding
            if yaml_file_encoding is not None
            else settings_cls.model_config.get('yaml_file_encoding')
        )
        self.yaml_data = self._read_files(self.yaml_file_path)
        super().__init__(settings_cls, self.yaml_data)

    def _read_file(self, file_path: Path) -> dict[str, Any]:
        import_yaml()
        with open(file_path, encoding=self.yaml_file_encoding) as yaml_file:
            return yaml.safe_load(yaml_file) or {}


class AzureKeyVaultMapping(Mapping[str, Optional[str]]):
    _loaded_secrets: dict[str, str | None]
    _secret_client: SecretClient  # type: ignore
    _secret_names: list[str]

    def __init__(
        self,
        secret_client: SecretClient,  # type: ignore
    ) -> None:
        self._loaded_secrets = {}
        self._secret_client = secret_client
        self._secret_names: list[str] = [secret.name for secret in self._secret_client.list_properties_of_secrets()]

    def __getitem__(self, key: str) -> str | None:
        if key not in self._loaded_secrets:
            try:
                self._loaded_secrets[key] = self._secret_client.get_secret(key).value
            except ResourceNotFoundError:  # type: ignore
                raise KeyError(key)

        return self._loaded_secrets[key]

    def __len__(self) -> int:
        return len(self._secret_names)

    def __iter__(self) -> Iterator[str]:
        return iter(self._secret_names)


class AzureKeyVaultSettingsSource(EnvSettingsSource):
    _url: str
    _credential: TokenCredential  # type: ignore
    _secret_client: SecretClient  # type: ignore

    def __init__(
        self,
        settings_cls: type[BaseSettings],
        url: str,
        credential: TokenCredential,  # type: ignore
        env_prefix: str | None = None,
        env_parse_none_str: str | None = None,
        env_parse_enums: bool | None = None,
    ) -> None:
        import_azure_key_vault()
        self._url = url
        self._credential = credential
        super().__init__(
            settings_cls,
            case_sensitive=True,
            env_prefix=env_prefix,
            env_nested_delimiter='--',
            env_ignore_empty=False,
            env_parse_none_str=env_parse_none_str,
            env_parse_enums=env_parse_enums,
        )

    def _load_env_vars(self) -> Mapping[str, Optional[str]]:
        secret_client = SecretClient(vault_url=self._url, credential=self._credential)  # type: ignore
        return AzureKeyVaultMapping(secret_client)

    def __repr__(self) -> str:
        return f'AzureKeyVaultSettingsSource(url={self._url!r}, ' f'env_nested_delimiter={self.env_nested_delimiter!r})'


def _get_env_var_key(key: str, case_sensitive: bool = False) -> str:
    return key if case_sensitive else key.lower()


def _parse_env_none_str(value: str | None, parse_none_str: str | None = None) -> str | None | EnvNoneType:
    return value if not (value == parse_none_str and parse_none_str is not None) else EnvNoneType(value)


def parse_env_vars(
    env_vars: Mapping[str, str | None],
    case_sensitive: bool = False,
    ignore_empty: bool = False,
    parse_none_str: str | None = None,
) -> Mapping[str, str | None]:
    return {
        _get_env_var_key(k, case_sensitive): _parse_env_none_str(v, parse_none_str)
        for k, v in env_vars.items()
        if not (ignore_empty and v == '')
    }


def read_env_file(
    file_path: Path,
    *,
    encoding: str | None = None,
    case_sensitive: bool = False,
    ignore_empty: bool = False,
    parse_none_str: str | None = None,
) -> Mapping[str, str | None]:
    warnings.warn(
        'read_env_file will be removed in the next version, use DotEnvSettingsSource._static_read_env_file if you must',
        DeprecationWarning,
    )
    return DotEnvSettingsSource._static_read_env_file(
        file_path,
        encoding=encoding,
        case_sensitive=case_sensitive,
        ignore_empty=ignore_empty,
        parse_none_str=parse_none_str,
    )


def _annotation_is_complex(annotation: type[Any] | None, metadata: list[Any]) -> bool:
    # If the model is a root model, the root annotation should be used to
    # evaluate the complexity.
    if isinstance(annotation, type) and issubclass(annotation, RootModel):
        # In some rare cases (see test_root_model_as_field),
        # the root attribute is not available. For these cases, python 3.8 and 3.9
        # return 'RootModelRootType'.
        root_annotation = annotation.__annotations__.get('root', None)
        if root_annotation is not None and root_annotation != 'RootModelRootType':
            annotation = root_annotation

    if any(isinstance(md, Json) for md in metadata):  # type: ignore[misc]
        return False
    # Check if annotation is of the form Annotated[type, metadata].
    if isinstance(annotation, _AnnotatedAlias):
        # Return result of recursive call on inner type.
        inner, *meta = get_args(annotation)
        return _annotation_is_complex(inner, meta)
    origin = get_origin(annotation)
    return (
        _annotation_is_complex_inner(annotation)
        or _annotation_is_complex_inner(origin)
        or hasattr(origin, '__pydantic_core_schema__')
        or hasattr(origin, '__get_pydantic_core_schema__')
    )


def _annotation_is_complex_inner(annotation: type[Any] | None) -> bool:
    if lenient_issubclass(annotation, (str, bytes)):
        return False

    return lenient_issubclass(annotation, (BaseModel, Mapping, Sequence, tuple, set, frozenset, deque)) or is_dataclass(
        annotation
    )


def _union_is_complex(annotation: type[Any] | None, metadata: list[Any]) -> bool:
    return any(_annotation_is_complex(arg, metadata) for arg in get_args(annotation))


def _annotation_contains_types(
    annotation: type[Any] | None,
    types: tuple[Any, ...],
    is_include_origin: bool = True,
    is_strip_annotated: bool = False,
) -> bool:
    if is_strip_annotated:
        annotation = _strip_annotated(annotation)
    if is_include_origin is True and get_origin(annotation) in types:
        return True
    for type_ in get_args(annotation):
        if _annotation_contains_types(type_, types, is_include_origin=True, is_strip_annotated=is_strip_annotated):
            return True
    return annotation in types


def _strip_annotated(annotation: Any) -> Any:
    while get_origin(annotation) == Annotated:
        annotation = get_args(annotation)[0]
    return annotation


def _annotation_enum_val_to_name(annotation: type[Any] | None, value: Any) -> Optional[str]:
    for type_ in (annotation, get_origin(annotation), *get_args(annotation)):
        if lenient_issubclass(type_, Enum):
            if value in tuple(val.value for val in type_):
                return type_(value).name
    return None


def _annotation_enum_name_to_val(annotation: type[Any] | None, name: Any) -> Any:
    for type_ in (annotation, get_origin(annotation), *get_args(annotation)):
        if lenient_issubclass(type_, Enum):
            if name in tuple(val.name for val in type_):
                return type_[name]
    return None


<<<<<<< HEAD
def _get_model_fields(model_cls: type[Any]) -> dict[str, FieldInfo]:
    if is_pydantic_dataclass(model_cls) and hasattr(model_cls, '__pydantic_fields__'):
        return model_cls.__pydantic_fields__
    if is_model_class(model_cls):
        return model_cls.model_fields
    raise SettingsError(f'Error: {model_cls.__name__} is not subclass of BaseModel or pydantic.dataclasses.dataclass')
=======
def _is_function(obj: Any) -> bool:
    return inspect.isfunction(obj) or inspect.isbuiltin(obj) or inspect.isroutine(obj) or inspect.ismethod(obj)
>>>>>>> cabcdee8
<|MERGE_RESOLUTION|>--- conflicted
+++ resolved
@@ -2131,14 +2131,13 @@
     return None
 
 
-<<<<<<< HEAD
 def _get_model_fields(model_cls: type[Any]) -> dict[str, FieldInfo]:
     if is_pydantic_dataclass(model_cls) and hasattr(model_cls, '__pydantic_fields__'):
         return model_cls.__pydantic_fields__
     if is_model_class(model_cls):
         return model_cls.model_fields
     raise SettingsError(f'Error: {model_cls.__name__} is not subclass of BaseModel or pydantic.dataclasses.dataclass')
-=======
+
+
 def _is_function(obj: Any) -> bool:
-    return inspect.isfunction(obj) or inspect.isbuiltin(obj) or inspect.isroutine(obj) or inspect.ismethod(obj)
->>>>>>> cabcdee8
+    return inspect.isfunction(obj) or inspect.isbuiltin(obj) or inspect.isroutine(obj) or inspect.ismethod(obj)