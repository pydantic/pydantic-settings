import argparse
import re
import sys
import time
import typing
from enum import IntEnum
from typing import Any, Dict, Generic, List, Optional, Tuple, Type, TypeVar, Union

import pytest
import typing_extensions
from pydantic import (
    AliasChoices,
    AliasGenerator,
    AliasPath,
    BaseModel,
    ConfigDict,
    DirectoryPath,
    Discriminator,
    Field,
    Tag,
    ValidationError,
)
from pydantic import (
    dataclasses as pydantic_dataclasses,
)
from pydantic._internal._repr import Representation
from typing_extensions import Annotated, Literal

from pydantic_settings import (
    BaseSettings,
    CliApp,
    PydanticBaseSettingsSource,
    SettingsConfigDict,
)
from pydantic_settings.sources import (
    CLI_SUPPRESS,
    CliExplicitFlag,
    CliImplicitFlag,
    CliMutuallyExclusiveGroup,
    CliPositionalArg,
    CliSettingsSource,
    CliSubCommand,
    CliSuppress,
    SettingsError,
    get_subcommand,
)

ARGPARSE_OPTIONS_TEXT = 'options' if sys.version_info >= (3, 10) else 'optional arguments'


@pytest.fixture(autouse=True)
def cli_test_env_autouse(cli_test_env):
    pass


def foobar(a, b, c=4):
    pass


class FruitsEnum(IntEnum):
    pear = 0
    kiwi = 1
    lime = 2


T = TypeVar('T')


class LoggedVar(Generic[T]):
    def get(self) -> T: ...


class SimpleSettings(BaseSettings):
    apple: str


class SettingWithIgnoreEmpty(BaseSettings):
    apple: str = 'default'

    model_config = SettingsConfigDict(env_ignore_empty=True)


class CliDummyArgGroup(BaseModel, arbitrary_types_allowed=True):
    group: argparse._ArgumentGroup

    def add_argument(self, *args: Any, **kwargs: Any) -> None:
        self.group.add_argument(*args, **kwargs)


class CliDummySubParsers(BaseModel, arbitrary_types_allowed=True):
    sub_parser: argparse._SubParsersAction

    def add_parser(self, *args: Any, **kwargs: Any) -> 'CliDummyParser':
        return CliDummyParser(parser=self.sub_parser.add_parser(*args, **kwargs))


class CliDummyParser(BaseModel, arbitrary_types_allowed=True):
    parser: argparse.ArgumentParser = Field(default_factory=lambda: argparse.ArgumentParser())

    def add_argument(self, *args: Any, **kwargs: Any) -> None:
        self.parser.add_argument(*args, **kwargs)

    def add_argument_group(self, *args: Any, **kwargs: Any) -> CliDummyArgGroup:
        return CliDummyArgGroup(group=self.parser.add_argument_group(*args, **kwargs))

    def add_subparsers(self, *args: Any, **kwargs: Any) -> CliDummySubParsers:
        return CliDummySubParsers(sub_parser=self.parser.add_subparsers(*args, **kwargs))

    def parse_args(self, *args: Any, **kwargs: Any) -> argparse.Namespace:
        return self.parser.parse_args(*args, **kwargs)


def test_cli_validation_alias_with_cli_prefix():
    class Settings(BaseSettings, cli_exit_on_error=False):
        foobar: str = Field(validation_alias='foo')

        model_config = SettingsConfigDict(cli_prefix='p')

    with pytest.raises(SettingsError, match='error parsing CLI: unrecognized arguments: --foo bar'):
        CliApp.run(Settings, cli_args=['--foo', 'bar'])

    assert CliApp.run(Settings, cli_args=['--p.foo', 'bar']).foobar == 'bar'


@pytest.mark.parametrize(
    'alias_generator',
    [
        AliasGenerator(validation_alias=lambda s: AliasChoices(s, s.replace('_', '-'))),
        AliasGenerator(validation_alias=lambda s: AliasChoices(s.replace('_', '-'), s)),
    ],
)
def test_cli_alias_resolution_consistency_with_env(env, alias_generator):
    class SubModel(BaseModel):
        v1: str = 'model default'

    class Settings(BaseSettings):
        model_config = SettingsConfigDict(
            env_nested_delimiter='__',
            nested_model_default_partial_update=True,
            alias_generator=alias_generator,
        )

        sub_model: SubModel = SubModel(v1='top default')

    assert CliApp.run(Settings, cli_args=[]).model_dump() == {'sub_model': {'v1': 'top default'}}

    env.set('SUB_MODEL__V1', 'env default')
    assert CliApp.run(Settings, cli_args=[]).model_dump() == {'sub_model': {'v1': 'env default'}}

    assert CliApp.run(Settings, cli_args=['--sub-model.v1=cli default']).model_dump() == {
        'sub_model': {'v1': 'cli default'}
    }


def test_cli_nested_arg():
    class SubSubValue(BaseModel):
        v6: str

    class SubValue(BaseModel):
        v4: str
        v5: int
        sub_sub: SubSubValue

    class TopValue(BaseModel):
        v1: str
        v2: str
        v3: str
        sub: SubValue

    class Cfg(BaseSettings):
        v0: str
        v0_union: Union[SubValue, int]
        top: TopValue

    args: List[str] = []
    args += ['--top', '{"v1": "json-1", "v2": "json-2", "sub": {"v5": "xx"}}']
    args += ['--top.sub.v5', '5']
    args += ['--v0', '0']
    args += ['--top.v2', '2']
    args += ['--top.v3', '3']
    args += ['--v0_union', '0']
    args += ['--top.sub.sub_sub.v6', '6']
    args += ['--top.sub.v4', '4']
    cfg = CliApp.run(Cfg, cli_args=args)
    assert cfg.model_dump() == {
        'v0': '0',
        'v0_union': 0,
        'top': {
            'v1': 'json-1',
            'v2': '2',
            'v3': '3',
            'sub': {'v4': '4', 'v5': 5, 'sub_sub': {'v6': '6'}},
        },
    }


def test_cli_source_prioritization(env):
    class CfgDefault(BaseSettings):
        foo: str

    class CfgPrioritized(BaseSettings):
        foo: str

        @classmethod
        def settings_customise_sources(
            cls,
            settings_cls: Type[BaseSettings],
            init_settings: PydanticBaseSettingsSource,
            env_settings: PydanticBaseSettingsSource,
            dotenv_settings: PydanticBaseSettingsSource,
            file_secret_settings: PydanticBaseSettingsSource,
        ) -> Tuple[PydanticBaseSettingsSource, ...]:
            return env_settings, CliSettingsSource(settings_cls, cli_parse_args=['--foo', 'FOO FROM CLI'])

    env.set('FOO', 'FOO FROM ENV')

    cfg = CliApp.run(CfgDefault, cli_args=['--foo', 'FOO FROM CLI'])
    assert cfg.model_dump() == {'foo': 'FOO FROM CLI'}

    cfg = CfgPrioritized()
    assert cfg.model_dump() == {'foo': 'FOO FROM ENV'}


def test_cli_alias_subcommand_and_positional_args(capsys, monkeypatch):
    class SubCmd(BaseModel):
        pos_arg: CliPositionalArg[str] = Field(validation_alias='pos-arg')

    class Cfg(BaseSettings):
        sub_cmd: CliSubCommand[SubCmd] = Field(validation_alias='sub-cmd')

    cfg = Cfg(**{'sub-cmd': {'pos-arg': 'howdy'}})
    assert cfg.model_dump() == {'sub_cmd': {'pos_arg': 'howdy'}}

    cfg = CliApp.run(Cfg, cli_args=['sub-cmd', 'howdy'])
    assert cfg.model_dump() == {'sub_cmd': {'pos_arg': 'howdy'}}

    with monkeypatch.context() as m:
        m.setattr(sys, 'argv', ['example.py', '--help'])

        with pytest.raises(SystemExit):
            CliApp.run(Cfg)
        assert (
            capsys.readouterr().out
            == f"""usage: example.py [-h] {{sub-cmd}} ...

{ARGPARSE_OPTIONS_TEXT}:
  -h, --help  show this help message and exit

subcommands:
  {{sub-cmd}}
    sub-cmd
"""
        )
        m.setattr(sys, 'argv', ['example.py', 'sub-cmd', '--help'])

        with pytest.raises(SystemExit):
            CliApp.run(Cfg)
        assert (
            capsys.readouterr().out
            == f"""usage: example.py sub-cmd [-h] POS-ARG

positional arguments:
  POS-ARG

{ARGPARSE_OPTIONS_TEXT}:
  -h, --help  show this help message and exit
"""
        )


@pytest.mark.parametrize('avoid_json', [True, False])
def test_cli_alias_arg(capsys, monkeypatch, avoid_json):
    class Cfg(BaseSettings, cli_avoid_json=avoid_json):
        alias_choice_w_path: str = Field(validation_alias=AliasChoices('a', AliasPath('path0', 1)))
        alias_choice_w_only_path: str = Field(validation_alias=AliasChoices(AliasPath('path1', 1)))
        alias_choice_no_path: str = Field(validation_alias=AliasChoices('b', 'c'))
        alias_path: str = Field(validation_alias=AliasPath('path2', 'deep', 1))
        alias_str: str = Field(validation_alias='str')

    cfg = CliApp.run(
        Cfg,
        cli_args=[
            '-a',
            'a',
            '-b',
            'b',
            '--str',
            'str',
            '--path0',
            'a0,b0,c0',
            '--path1',
            'a1,b1,c1',
            '--path2',
            '{"deep": ["a2","b2","c2"]}',
        ],
    )
    assert cfg.model_dump() == {
        'alias_choice_w_path': 'a',
        'alias_choice_w_only_path': 'b1',
        'alias_choice_no_path': 'b',
        'alias_path': 'b2',
        'alias_str': 'str',
    }


@pytest.mark.parametrize('avoid_json', [True, False])
def test_cli_alias_nested_arg(capsys, monkeypatch, avoid_json):
    class Nested(BaseModel):
        alias_choice_w_path: str = Field(validation_alias=AliasChoices('a', AliasPath('path0', 1)))
        alias_choice_w_only_path: str = Field(validation_alias=AliasChoices(AliasPath('path1', 1)))
        alias_choice_no_path: str = Field(validation_alias=AliasChoices('b', 'c'))
        alias_path: str = Field(validation_alias=AliasPath('path2', 'deep', 1))
        alias_str: str = Field(validation_alias='str')

    class Cfg(BaseSettings, cli_avoid_json=avoid_json):
        nest: Nested

    cfg = CliApp.run(
        Cfg,
        cli_args=[
            '--nest.a',
            'a',
            '--nest.b',
            'b',
            '--nest.str',
            'str',
            '--nest',
            '{"path0": ["a0","b0","c0"], "path1": ["a1","b1","c1"], "path2": {"deep": ["a2","b2","c2"]}}',
        ],
    )
    assert cfg.model_dump() == {
        'nest': {
            'alias_choice_w_path': 'a',
            'alias_choice_w_only_path': 'b1',
            'alias_choice_no_path': 'b',
            'alias_path': 'b2',
            'alias_str': 'str',
        }
    }


def test_cli_alias_exceptions(capsys, monkeypatch):
    with pytest.raises(SettingsError, match='subcommand argument BadCliSubCommand.foo has multiple aliases'):

        class SubCmd(BaseModel):
            v0: int

        class BadCliSubCommand(BaseSettings):
            foo: CliSubCommand[SubCmd] = Field(validation_alias=AliasChoices('bar', 'boo'))

        CliApp.run(BadCliSubCommand)

    with pytest.raises(SettingsError, match='positional argument BadCliPositionalArg.foo has multiple alias'):

        class BadCliPositionalArg(BaseSettings):
            foo: CliPositionalArg[int] = Field(validation_alias=AliasChoices('bar', 'boo'))

        CliApp.run(BadCliPositionalArg)


def test_cli_case_insensitive_arg():
    class Cfg(BaseSettings, cli_exit_on_error=False):
        foo: str = Field(validation_alias=AliasChoices('F', 'Foo'))
        bar: str = Field(validation_alias=AliasChoices('B', 'Bar'))

    cfg = CliApp.run(
        Cfg,
        cli_args=[
            '--FOO=--VAL',
            '--BAR',
            '"--VAL"',
        ],
    )
    assert cfg.model_dump() == {'foo': '--VAL', 'bar': '"--VAL"'}

    cfg = CliApp.run(
        Cfg,
        cli_args=[
            '-f=-V',
            '-b',
            '"-V"',
        ],
    )
    assert cfg.model_dump() == {'foo': '-V', 'bar': '"-V"'}

    cfg = Cfg(_cli_parse_args=['--Foo=--VAL', '--Bar', '"--VAL"'], _case_sensitive=True)
    assert cfg.model_dump() == {'foo': '--VAL', 'bar': '"--VAL"'}

    cfg = Cfg(_cli_parse_args=['-F=-V', '-B', '"-V"'], _case_sensitive=True)
    assert cfg.model_dump() == {'foo': '-V', 'bar': '"-V"'}

    with pytest.raises(SettingsError, match='error parsing CLI: unrecognized arguments: --FOO=--VAL --BAR "--VAL"'):
        Cfg(_cli_parse_args=['--FOO=--VAL', '--BAR', '"--VAL"'], _case_sensitive=True)

    with pytest.raises(SettingsError, match='error parsing CLI: unrecognized arguments: -f=-V -b "-V"'):
        Cfg(_cli_parse_args=['-f=-V', '-b', '"-V"'], _case_sensitive=True)

    with pytest.raises(SettingsError, match='Case-insensitive matching is only supported on the internal root parser'):
        CliSettingsSource(Cfg, root_parser=CliDummyParser(), case_sensitive=False)


def test_cli_help_differentiation(capsys, monkeypatch):
    class Cfg(BaseSettings):
        foo: str
        bar: int = 123
        boo: int = Field(default_factory=lambda: 456)

    with monkeypatch.context() as m:
        m.setattr(sys, 'argv', ['example.py', '--help'])

        with pytest.raises(SystemExit):
            CliApp.run(Cfg)

        assert (
            re.sub(r'0x\w+', '0xffffffff', capsys.readouterr().out, flags=re.MULTILINE)
            == f"""usage: example.py [-h] [--foo str] [--bar int] [--boo int]

{ARGPARSE_OPTIONS_TEXT}:
  -h, --help  show this help message and exit
  --foo str   (required)
  --bar int   (default: 123)
  --boo int   (default factory: <lambda>)
"""
        )


def test_cli_help_string_format(capsys, monkeypatch):
    class Cfg(BaseSettings, cli_parse_args=True):
        date_str: str = '%Y-%m-%d'

    class MultilineDoc(BaseSettings, cli_parse_args=True):
        """
        My
        Multiline
        Doc
        """

    with monkeypatch.context() as m:
        m.setattr(sys, 'argv', ['example.py', '--help'])

        with pytest.raises(SystemExit):
            Cfg()

        assert (
            re.sub(r'0x\w+', '0xffffffff', capsys.readouterr().out, flags=re.MULTILINE)
            == f"""usage: example.py [-h] [--date_str str]

{ARGPARSE_OPTIONS_TEXT}:
  -h, --help      show this help message and exit
  --date_str str  (default: %Y-%m-%d)
"""
        )

        with pytest.raises(SystemExit):
            MultilineDoc()
        assert (
            capsys.readouterr().out
            == f"""usage: example.py [-h]

My
Multiline
Doc

{ARGPARSE_OPTIONS_TEXT}:
  -h, --help  show this help message and exit
"""
        )

        with pytest.raises(SystemExit):
            cli_settings_source = CliSettingsSource(MultilineDoc, formatter_class=argparse.HelpFormatter)
            MultilineDoc(_cli_settings_source=cli_settings_source(args=True))
        assert (
            capsys.readouterr().out
            == f"""usage: example.py [-h]

My Multiline Doc

{ARGPARSE_OPTIONS_TEXT}:
  -h, --help  show this help message and exit
"""
        )


def test_cli_help_union_of_models(capsys, monkeypatch):
    class Cat(BaseModel):
        meow: str = 'meow'

    class Dog(BaseModel):
        bark: str = 'bark'

    class Bird(BaseModel):
        caww: str = 'caww'
        tweet: str

    class Tiger(Cat):
        roar: str = 'roar'

    class Car(BaseSettings, cli_parse_args=True):
        driver: Union[Cat, Dog, Bird] = Tiger(meow='purr')

    with monkeypatch.context() as m:
        m.setattr(sys, 'argv', ['example.py', '--help'])

        with pytest.raises(SystemExit):
            Car()
        assert (
            capsys.readouterr().out
            == f"""usage: example.py [-h] [--driver JSON] [--driver.meow str] [--driver.bark str]
                  [--driver.caww str] [--driver.tweet str]

{ARGPARSE_OPTIONS_TEXT}:
  -h, --help          show this help message and exit

driver options:
  --driver JSON       set driver from JSON string
  --driver.meow str   (default: purr)
  --driver.bark str   (default: bark)
  --driver.caww str   (default: caww)
  --driver.tweet str  (ifdef: required)
"""
        )


def test_cli_help_default_or_none_model(capsys, monkeypatch):
    class DeeperSubModel(BaseModel):
        flag: bool

    class DeepSubModel(BaseModel):
        flag: bool
        deeper: Optional[DeeperSubModel] = None

    class SubModel(BaseModel):
        flag: bool
        deep: DeepSubModel = DeepSubModel(flag=True)

    class Settings(BaseSettings, cli_parse_args=True):
        flag: bool = True
        sub_model: SubModel = SubModel(flag=False)
        opt_model: Optional[DeepSubModel] = Field(None, description='Group Doc')
        fact_model: SubModel = Field(default_factory=lambda: SubModel(flag=True))

    with monkeypatch.context() as m:
        m.setattr(sys, 'argv', ['example.py', '--help'])

        with pytest.raises(SystemExit):
            Settings()
        assert (
            capsys.readouterr().out
            == f"""usage: example.py [-h] [--flag bool] [--sub_model JSON]
                  [--sub_model.flag bool] [--sub_model.deep JSON]
                  [--sub_model.deep.flag bool]
                  [--sub_model.deep.deeper {{JSON,null}}]
                  [--sub_model.deep.deeper.flag bool]
                  [--opt_model {{JSON,null}}] [--opt_model.flag bool]
                  [--opt_model.deeper {{JSON,null}}]
                  [--opt_model.deeper.flag bool] [--fact_model JSON]
                  [--fact_model.flag bool] [--fact_model.deep JSON]
                  [--fact_model.deep.flag bool]
                  [--fact_model.deep.deeper {{JSON,null}}]
                  [--fact_model.deep.deeper.flag bool]

{ARGPARSE_OPTIONS_TEXT}:
  -h, --help            show this help message and exit
  --flag bool           (default: True)

sub_model options:
  --sub_model JSON      set sub_model from JSON string
  --sub_model.flag bool
                        (default: False)

sub_model.deep options:
  --sub_model.deep JSON
                        set sub_model.deep from JSON string
  --sub_model.deep.flag bool
                        (default: True)

sub_model.deep.deeper options:
  default: null (undefined)

  --sub_model.deep.deeper {{JSON,null}}
                        set sub_model.deep.deeper from JSON string
  --sub_model.deep.deeper.flag bool
                        (ifdef: required)

opt_model options:
  default: null (undefined)
  Group Doc

  --opt_model {{JSON,null}}
                        set opt_model from JSON string
  --opt_model.flag bool
                        (ifdef: required)

opt_model.deeper options:
  default: null (undefined)

  --opt_model.deeper {{JSON,null}}
                        set opt_model.deeper from JSON string
  --opt_model.deeper.flag bool
                        (ifdef: required)

fact_model options:
  --fact_model JSON     set fact_model from JSON string
  --fact_model.flag bool
                        (default factory: <lambda>)

fact_model.deep options:
  --fact_model.deep JSON
                        set fact_model.deep from JSON string
  --fact_model.deep.flag bool
                        (default factory: <lambda>)

fact_model.deep.deeper options:
  --fact_model.deep.deeper {{JSON,null}}
                        set fact_model.deep.deeper from JSON string
  --fact_model.deep.deeper.flag bool
                        (default factory: <lambda>)
"""
        )


def test_cli_nested_dataclass_arg():
    @pydantic_dataclasses.dataclass
    class MyDataclass:
        foo: int
        bar: str

    class Settings(BaseSettings):
        n: MyDataclass

    s = CliApp.run(Settings, cli_args=['--n.foo', '123', '--n.bar', 'bar value'])
    assert isinstance(s.n, MyDataclass)
    assert s.n.foo == 123
    assert s.n.bar == 'bar value'


def no_add_cli_arg_spaces(arg_str: str, has_quote_comma: bool = False) -> str:
    return arg_str


def add_cli_arg_spaces(arg_str: str, has_quote_comma: bool = False) -> str:
    arg_str = arg_str.replace('[', ' [ ')
    arg_str = arg_str.replace(']', ' ] ')
    arg_str = arg_str.replace('{', ' { ')
    arg_str = arg_str.replace('}', ' } ')
    arg_str = arg_str.replace(':', ' : ')
    if not has_quote_comma:
        arg_str = arg_str.replace(',', ' , ')
    else:
        arg_str = arg_str.replace('",', '" , ')
    return f' {arg_str} '


@pytest.mark.parametrize('arg_spaces', [no_add_cli_arg_spaces, add_cli_arg_spaces])
@pytest.mark.parametrize('prefix', ['', 'child.'])
def test_cli_list_arg(prefix, arg_spaces):
    class Obj(BaseModel):
        val: int

    class Child(BaseModel):
        num_list: Optional[List[int]] = None
        obj_list: Optional[List[Obj]] = None
        str_list: Optional[List[str]] = None
        union_list: Optional[List[Union[Obj, int]]] = None

    class Cfg(BaseSettings):
        num_list: Optional[List[int]] = None
        obj_list: Optional[List[Obj]] = None
        union_list: Optional[List[Union[Obj, int]]] = None
        str_list: Optional[List[str]] = None
        child: Optional[Child] = None

    def check_answer(cfg, prefix, expected):
        if prefix:
            assert cfg.model_dump() == {
                'num_list': None,
                'obj_list': None,
                'union_list': None,
                'str_list': None,
                'child': expected,
            }
        else:
            expected['child'] = None
            assert cfg.model_dump() == expected

    args: List[str] = []
    args = [f'--{prefix}num_list', arg_spaces('[1,2]')]
    args += [f'--{prefix}num_list', arg_spaces('3,4')]
    args += [f'--{prefix}num_list', '5', f'--{prefix}num_list', '6']
    cfg = CliApp.run(Cfg, cli_args=args)
    expected = {
        'num_list': [1, 2, 3, 4, 5, 6],
        'obj_list': None,
        'union_list': None,
        'str_list': None,
    }
    check_answer(cfg, prefix, expected)

    args = [f'--{prefix}obj_list', arg_spaces('[{"val":1},{"val":2}]')]
    args += [f'--{prefix}obj_list', arg_spaces('{"val":3},{"val":4}')]
    args += [f'--{prefix}obj_list', arg_spaces('{"val":5}'), f'--{prefix}obj_list', arg_spaces('{"val":6}')]
    cfg = CliApp.run(Cfg, cli_args=args)
    expected = {
        'num_list': None,
        'obj_list': [{'val': 1}, {'val': 2}, {'val': 3}, {'val': 4}, {'val': 5}, {'val': 6}],
        'union_list': None,
        'str_list': None,
    }
    check_answer(cfg, prefix, expected)

    args = [f'--{prefix}union_list', arg_spaces('[{"val":1},2]'), f'--{prefix}union_list', arg_spaces('[3,{"val":4}]')]
    args += [f'--{prefix}union_list', arg_spaces('{"val":5},6'), f'--{prefix}union_list', arg_spaces('7,{"val":8}')]
    args += [f'--{prefix}union_list', arg_spaces('{"val":9}'), f'--{prefix}union_list', '10']
    cfg = CliApp.run(Cfg, cli_args=args)
    expected = {
        'num_list': None,
        'obj_list': None,
        'union_list': [{'val': 1}, 2, 3, {'val': 4}, {'val': 5}, 6, 7, {'val': 8}, {'val': 9}, 10],
        'str_list': None,
    }
    check_answer(cfg, prefix, expected)

    args = [f'--{prefix}str_list', arg_spaces('["0,0","1,1"]', has_quote_comma=True)]
    args += [f'--{prefix}str_list', arg_spaces('"2,2","3,3"', has_quote_comma=True)]
    args += [
        f'--{prefix}str_list',
        arg_spaces('"4,4"', has_quote_comma=True),
        f'--{prefix}str_list',
        arg_spaces('"5,5"', has_quote_comma=True),
    ]
    cfg = CliApp.run(Cfg, cli_args=args)
    expected = {
        'num_list': None,
        'obj_list': None,
        'union_list': None,
        'str_list': ['0,0', '1,1', '2,2', '3,3', '4,4', '5,5'],
    }
    check_answer(cfg, prefix, expected)


@pytest.mark.parametrize('arg_spaces', [no_add_cli_arg_spaces, add_cli_arg_spaces])
def test_cli_list_json_value_parsing(arg_spaces):
    class Cfg(BaseSettings):
        json_list: List[Union[str, bool, None]]

    assert CliApp.run(
        Cfg,
        cli_args=[
            '--json_list',
            arg_spaces('true,"true"'),
            '--json_list',
            arg_spaces('false,"false"'),
            '--json_list',
            arg_spaces('null,"null"'),
            '--json_list',
            arg_spaces('hi,"bye"'),
        ],
    ).model_dump() == {'json_list': [True, 'true', False, 'false', None, 'null', 'hi', 'bye']}

    assert CliApp.run(Cfg, cli_args=['--json_list', '"","","",""']).model_dump() == {'json_list': ['', '', '', '']}
    assert CliApp.run(Cfg, cli_args=['--json_list', ',,,']).model_dump() == {'json_list': ['', '', '', '']}


@pytest.mark.parametrize('arg_spaces', [no_add_cli_arg_spaces, add_cli_arg_spaces])
@pytest.mark.parametrize('prefix', ['', 'child.'])
def test_cli_dict_arg(prefix, arg_spaces):
    class Child(BaseModel):
        check_dict: Dict[str, str]

    class Cfg(BaseSettings):
        check_dict: Optional[Dict[str, str]] = None
        child: Optional[Child] = None

    args: List[str] = []
    args = [f'--{prefix}check_dict', arg_spaces('{"k1":"a","k2":"b"}')]
    args += [f'--{prefix}check_dict', arg_spaces('{"k3":"c"},{"k4":"d"}')]
    args += [f'--{prefix}check_dict', arg_spaces('{"k5":"e"}'), f'--{prefix}check_dict', arg_spaces('{"k6":"f"}')]
    args += [f'--{prefix}check_dict', arg_spaces('[k7=g,k8=h]')]
    args += [f'--{prefix}check_dict', arg_spaces('k9=i,k10=j')]
    args += [f'--{prefix}check_dict', arg_spaces('k11=k'), f'--{prefix}check_dict', arg_spaces('k12=l')]
    args += [
        f'--{prefix}check_dict',
        arg_spaces('[{"k13":"m"},k14=n]'),
        f'--{prefix}check_dict',
        arg_spaces('[k15=o,{"k16":"p"}]'),
    ]
    args += [
        f'--{prefix}check_dict',
        arg_spaces('{"k17":"q"},k18=r'),
        f'--{prefix}check_dict',
        arg_spaces('k19=s,{"k20":"t"}'),
    ]
    args += [f'--{prefix}check_dict', arg_spaces('{"k21":"u"},k22=v,{"k23":"w"}')]
    args += [f'--{prefix}check_dict', arg_spaces('k24=x,{"k25":"y"},k26=z')]
    args += [f'--{prefix}check_dict', arg_spaces('[k27="x,y",k28="x,y"]', has_quote_comma=True)]
    args += [f'--{prefix}check_dict', arg_spaces('k29="x,y",k30="x,y"', has_quote_comma=True)]
    args += [
        f'--{prefix}check_dict',
        arg_spaces('k31="x,y"', has_quote_comma=True),
        f'--{prefix}check_dict',
        arg_spaces('k32="x,y"', has_quote_comma=True),
    ]
    cfg = CliApp.run(Cfg, cli_args=args)
    expected: Dict[str, Any] = {
        'check_dict': {
            'k1': 'a',
            'k2': 'b',
            'k3': 'c',
            'k4': 'd',
            'k5': 'e',
            'k6': 'f',
            'k7': 'g',
            'k8': 'h',
            'k9': 'i',
            'k10': 'j',
            'k11': 'k',
            'k12': 'l',
            'k13': 'm',
            'k14': 'n',
            'k15': 'o',
            'k16': 'p',
            'k17': 'q',
            'k18': 'r',
            'k19': 's',
            'k20': 't',
            'k21': 'u',
            'k22': 'v',
            'k23': 'w',
            'k24': 'x',
            'k25': 'y',
            'k26': 'z',
            'k27': 'x,y',
            'k28': 'x,y',
            'k29': 'x,y',
            'k30': 'x,y',
            'k31': 'x,y',
            'k32': 'x,y',
        }
    }
    if prefix:
        expected = {'check_dict': None, 'child': expected}
    else:
        expected['child'] = None
    assert cfg.model_dump() == expected

    with pytest.raises(SettingsError, match=f'Parsing error encountered for {prefix}check_dict: Mismatched quotes'):
        cfg = CliApp.run(Cfg, cli_args=[f'--{prefix}check_dict', 'k9="i'])

    with pytest.raises(SettingsError, match=f'Parsing error encountered for {prefix}check_dict: Mismatched quotes'):
        cfg = CliApp.run(Cfg, cli_args=[f'--{prefix}check_dict', 'k9=i"'])


def test_cli_union_dict_arg():
    class Cfg(BaseSettings):
        union_str_dict: Union[str, Dict[str, Any]]

    with pytest.raises(ValidationError) as exc_info:
        args = ['--union_str_dict', 'hello world', '--union_str_dict', 'hello world']
        cfg = CliApp.run(Cfg, cli_args=args)
    assert exc_info.value.errors(include_url=False) == [
        {
            'input': [
                'hello world',
                'hello world',
            ],
            'loc': (
                'union_str_dict',
                'str',
            ),
            'msg': 'Input should be a valid string',
            'type': 'string_type',
        },
        {
            'input': [
                'hello world',
                'hello world',
            ],
            'loc': (
                'union_str_dict',
                'dict[str,any]',
            ),
            'msg': 'Input should be a valid dictionary',
            'type': 'dict_type',
        },
    ]

    args = ['--union_str_dict', 'hello world']
    cfg = CliApp.run(Cfg, cli_args=args)
    assert cfg.model_dump() == {'union_str_dict': 'hello world'}

    args = ['--union_str_dict', '{"hello": "world"}']
    cfg = CliApp.run(Cfg, cli_args=args)
    assert cfg.model_dump() == {'union_str_dict': {'hello': 'world'}}

    args = ['--union_str_dict', 'hello=world']
    cfg = CliApp.run(Cfg, cli_args=args)
    assert cfg.model_dump() == {'union_str_dict': {'hello': 'world'}}

    args = ['--union_str_dict', '"hello=world"']
    cfg = CliApp.run(Cfg, cli_args=args)
    assert cfg.model_dump() == {'union_str_dict': 'hello=world'}

    class Cfg(BaseSettings):
        union_list_dict: Union[List[str], Dict[str, Any]]

    with pytest.raises(ValidationError) as exc_info:
        args = ['--union_list_dict', 'hello,world']
        cfg = CliApp.run(Cfg, cli_args=args)
    assert exc_info.value.errors(include_url=False) == [
        {
            'input': 'hello,world',
            'loc': (
                'union_list_dict',
                'list[str]',
            ),
            'msg': 'Input should be a valid list',
            'type': 'list_type',
        },
        {
            'input': 'hello,world',
            'loc': (
                'union_list_dict',
                'dict[str,any]',
            ),
            'msg': 'Input should be a valid dictionary',
            'type': 'dict_type',
        },
    ]

    args = ['--union_list_dict', 'hello,world', '--union_list_dict', 'hello,world']
    cfg = CliApp.run(Cfg, cli_args=args)
    assert cfg.model_dump() == {'union_list_dict': ['hello', 'world', 'hello', 'world']}

    args = ['--union_list_dict', '[hello,world]']
    cfg = CliApp.run(Cfg, cli_args=args)
    assert cfg.model_dump() == {'union_list_dict': ['hello', 'world']}

    args = ['--union_list_dict', '{"hello": "world"}']
    cfg = CliApp.run(Cfg, cli_args=args)
    assert cfg.model_dump() == {'union_list_dict': {'hello': 'world'}}

    args = ['--union_list_dict', 'hello=world']
    cfg = CliApp.run(Cfg, cli_args=args)
    assert cfg.model_dump() == {'union_list_dict': {'hello': 'world'}}

    with pytest.raises(ValidationError) as exc_info:
        args = ['--union_list_dict', '"hello=world"']
        cfg = CliApp.run(Cfg, cli_args=args)
    assert exc_info.value.errors(include_url=False) == [
        {
            'input': 'hello=world',
            'loc': (
                'union_list_dict',
                'list[str]',
            ),
            'msg': 'Input should be a valid list',
            'type': 'list_type',
        },
        {
            'input': 'hello=world',
            'loc': (
                'union_list_dict',
                'dict[str,any]',
            ),
            'msg': 'Input should be a valid dictionary',
            'type': 'dict_type',
        },
    ]

    args = ['--union_list_dict', '["hello=world"]']
    cfg = CliApp.run(Cfg, cli_args=args)
    assert cfg.model_dump() == {'union_list_dict': ['hello=world']}


def test_cli_nested_dict_arg():
    class Cfg(BaseSettings):
        check_dict: Dict[str, Any]

    args = ['--check_dict', '{"k1":{"a": 1}},{"k2":{"b": 2}}']
    cfg = CliApp.run(Cfg, cli_args=args)
    assert cfg.model_dump() == {'check_dict': {'k1': {'a': 1}, 'k2': {'b': 2}}}

    with pytest.raises(
        SettingsError,
        match=re.escape('Parsing error encountered for check_dict: not enough values to unpack (expected 2, got 1)'),
    ):
        args = ['--check_dict', '{"k1":{"a": 1}},"k2":{"b": 2}}']
        cfg = CliApp.run(Cfg, cli_args=args)

    with pytest.raises(SettingsError, match='Parsing error encountered for check_dict: Missing end delimiter "}"'):
        args = ['--check_dict', '{"k1":{"a": 1}},{"k2":{"b": 2}']
        cfg = CliApp.run(Cfg, cli_args=args)


def test_cli_subcommand_union(capsys, monkeypatch):
    class AlphaCmd(BaseModel):
        """Alpha Help"""

        a: str

    class BetaCmd(BaseModel):
        """Beta Help"""

        b: str

    class GammaCmd(BaseModel):
        """Gamma Help"""

        g: str

    class Root1(BaseSettings):
        """Root Help"""

        subcommand: CliSubCommand[Union[AlphaCmd, BetaCmd, GammaCmd]] = Field(description='Field Help')

    alpha = CliApp.run(Root1, cli_args=['AlphaCmd', '-a=alpha'])
    assert get_subcommand(alpha).model_dump() == {'a': 'alpha'}
    assert alpha.model_dump() == {'subcommand': {'a': 'alpha'}}
    beta = CliApp.run(Root1, cli_args=['BetaCmd', '-b=beta'])
    assert get_subcommand(beta).model_dump() == {'b': 'beta'}
    assert beta.model_dump() == {'subcommand': {'b': 'beta'}}
    gamma = CliApp.run(Root1, cli_args=['GammaCmd', '-g=gamma'])
    assert get_subcommand(gamma).model_dump() == {'g': 'gamma'}
    assert gamma.model_dump() == {'subcommand': {'g': 'gamma'}}

    with monkeypatch.context() as m:
        m.setattr(sys, 'argv', ['example.py', '--help'])

        with pytest.raises(SystemExit):
            CliApp.run(Root1)
        assert (
            capsys.readouterr().out
            == f"""usage: example.py [-h] {{AlphaCmd,BetaCmd,GammaCmd}} ...

Root Help

{ARGPARSE_OPTIONS_TEXT}:
  -h, --help            show this help message and exit

subcommands:
  Field Help

  {{AlphaCmd,BetaCmd,GammaCmd}}
    AlphaCmd
    BetaCmd
    GammaCmd
"""
        )

        with pytest.raises(SystemExit):
            Root1(_cli_parse_args=True, _cli_use_class_docs_for_groups=True)
        assert (
            capsys.readouterr().out
            == f"""usage: example.py [-h] {{AlphaCmd,BetaCmd,GammaCmd}} ...

Root Help

{ARGPARSE_OPTIONS_TEXT}:
  -h, --help            show this help message and exit

subcommands:
  Field Help

  {{AlphaCmd,BetaCmd,GammaCmd}}
    AlphaCmd            Alpha Help
    BetaCmd             Beta Help
    GammaCmd            Gamma Help
"""
        )

    class Root2(BaseSettings):
        """Root Help"""

        subcommand: CliSubCommand[Union[AlphaCmd, GammaCmd]] = Field(description='Field Help')
        beta: CliSubCommand[BetaCmd] = Field(description='Field Beta Help')

    alpha = CliApp.run(Root2, cli_args=['AlphaCmd', '-a=alpha'])
    assert get_subcommand(alpha).model_dump() == {'a': 'alpha'}
    assert alpha.model_dump() == {'subcommand': {'a': 'alpha'}, 'beta': None}
    beta = CliApp.run(Root2, cli_args=['beta', '-b=beta'])
    assert get_subcommand(beta).model_dump() == {'b': 'beta'}
    assert beta.model_dump() == {'subcommand': None, 'beta': {'b': 'beta'}}
    gamma = CliApp.run(Root2, cli_args=['GammaCmd', '-g=gamma'])
    assert get_subcommand(gamma).model_dump() == {'g': 'gamma'}
    assert gamma.model_dump() == {'subcommand': {'g': 'gamma'}, 'beta': None}

    with monkeypatch.context() as m:
        m.setattr(sys, 'argv', ['example.py', '--help'])

        with pytest.raises(SystemExit):
            CliApp.run(Root2, cli_args=True)
        assert (
            capsys.readouterr().out
            == f"""usage: example.py [-h] {{AlphaCmd,GammaCmd,beta}} ...

Root Help

{ARGPARSE_OPTIONS_TEXT}:
  -h, --help            show this help message and exit

subcommands:
  Field Help

  {{AlphaCmd,GammaCmd,beta}}
    AlphaCmd
    GammaCmd
    beta                Field Beta Help
"""
        )

        with pytest.raises(SystemExit):
            Root2(_cli_parse_args=True, _cli_use_class_docs_for_groups=True)
        assert (
            capsys.readouterr().out
            == f"""usage: example.py [-h] {{AlphaCmd,GammaCmd,beta}} ...

Root Help

{ARGPARSE_OPTIONS_TEXT}:
  -h, --help            show this help message and exit

subcommands:
  Field Help

  {{AlphaCmd,GammaCmd,beta}}
    AlphaCmd            Alpha Help
    GammaCmd            Gamma Help
    beta                Beta Help
"""
        )

    class Root3(BaseSettings):
        """Root Help"""

        beta: CliSubCommand[BetaCmd] = Field(description='Field Beta Help')
        subcommand: CliSubCommand[Union[AlphaCmd, GammaCmd]] = Field(description='Field Help')

    alpha = CliApp.run(Root3, cli_args=['AlphaCmd', '-a=alpha'])
    assert get_subcommand(alpha).model_dump() == {'a': 'alpha'}
    assert alpha.model_dump() == {'subcommand': {'a': 'alpha'}, 'beta': None}
    beta = CliApp.run(Root3, cli_args=['beta', '-b=beta'])
    assert get_subcommand(beta).model_dump() == {'b': 'beta'}
    assert beta.model_dump() == {'subcommand': None, 'beta': {'b': 'beta'}}
    gamma = CliApp.run(Root3, cli_args=['GammaCmd', '-g=gamma'])
    assert get_subcommand(gamma).model_dump() == {'g': 'gamma'}
    assert gamma.model_dump() == {'subcommand': {'g': 'gamma'}, 'beta': None}

    with monkeypatch.context() as m:
        m.setattr(sys, 'argv', ['example.py', '--help'])

        with pytest.raises(SystemExit):
            CliApp.run(Root3)
        assert (
            capsys.readouterr().out
            == f"""usage: example.py [-h] {{beta,AlphaCmd,GammaCmd}} ...

Root Help

{ARGPARSE_OPTIONS_TEXT}:
  -h, --help            show this help message and exit

subcommands:
  {{beta,AlphaCmd,GammaCmd}}
    beta                Field Beta Help
    AlphaCmd
    GammaCmd
"""
        )

        with pytest.raises(SystemExit):
            Root3(_cli_parse_args=True, _cli_use_class_docs_for_groups=True)
        assert (
            capsys.readouterr().out
            == f"""usage: example.py [-h] {{beta,AlphaCmd,GammaCmd}} ...

Root Help

{ARGPARSE_OPTIONS_TEXT}:
  -h, --help            show this help message and exit

subcommands:
  {{beta,AlphaCmd,GammaCmd}}
    beta                Beta Help
    AlphaCmd            Alpha Help
    GammaCmd            Gamma Help
"""
        )


def test_cli_subcommand_with_positionals():
    @pydantic_dataclasses.dataclass
    class FooPlugin:
        my_feature: bool = False

    @pydantic_dataclasses.dataclass
    class BarPlugin:
        my_feature: bool = False

    bar = BarPlugin()
    with pytest.raises(SystemExit, match='Error: CLI subcommand is required but no subcommands were found.'):
        get_subcommand(bar)
    with pytest.raises(SettingsError, match='Error: CLI subcommand is required but no subcommands were found.'):
        get_subcommand(bar, cli_exit_on_error=False)

    @pydantic_dataclasses.dataclass
    class Plugins:
        foo: CliSubCommand[FooPlugin]
        bar: CliSubCommand[BarPlugin]

    class Clone(BaseModel):
        repository: CliPositionalArg[str]
        directory: CliPositionalArg[str]
        local: bool = False
        shared: bool = False

    class Init(BaseModel):
        directory: CliPositionalArg[str]
        quiet: bool = False
        bare: bool = False

    class Git(BaseSettings):
        clone: CliSubCommand[Clone]
        init: CliSubCommand[Init]
        plugins: CliSubCommand[Plugins]

    git = CliApp.run(Git, cli_args=[])
    assert git.model_dump() == {
        'clone': None,
        'init': None,
        'plugins': None,
    }
    assert get_subcommand(git, is_required=False) is None
    with pytest.raises(SystemExit, match='Error: CLI subcommand is required {clone, init, plugins}'):
        get_subcommand(git)
    with pytest.raises(SettingsError, match='Error: CLI subcommand is required {clone, init, plugins}'):
        get_subcommand(git, cli_exit_on_error=False)

    git = CliApp.run(Git, cli_args=['init', '--quiet', 'true', 'dir/path'])
    assert git.model_dump() == {
        'clone': None,
        'init': {'directory': 'dir/path', 'quiet': True, 'bare': False},
        'plugins': None,
    }
    assert get_subcommand(git) == git.init
    assert get_subcommand(git, is_required=False) == git.init

    git = CliApp.run(Git, cli_args=['clone', 'repo', '.', '--shared', 'true'])
    assert git.model_dump() == {
        'clone': {'repository': 'repo', 'directory': '.', 'local': False, 'shared': True},
        'init': None,
        'plugins': None,
    }
    assert get_subcommand(git) == git.clone
    assert get_subcommand(git, is_required=False) == git.clone

    git = CliApp.run(Git, cli_args=['plugins', 'bar'])
    assert git.model_dump() == {
        'clone': None,
        'init': None,
        'plugins': {'foo': None, 'bar': {'my_feature': False}},
    }
    assert get_subcommand(git) == git.plugins
    assert get_subcommand(git, is_required=False) == git.plugins
    assert get_subcommand(get_subcommand(git)) == git.plugins.bar
    assert get_subcommand(get_subcommand(git), is_required=False) == git.plugins.bar

    class NotModel: ...

    with pytest.raises(
        SettingsError, match='Error: NotModel is not subclass of BaseModel or pydantic.dataclasses.dataclass'
    ):
        get_subcommand(NotModel())

    class NotSettingsConfigDict(BaseModel):
        model_config = ConfigDict(cli_exit_on_error='not a bool')

    with pytest.raises(SystemExit, match='Error: CLI subcommand is required but no subcommands were found.'):
        get_subcommand(NotSettingsConfigDict())

    with pytest.raises(SettingsError, match='Error: CLI subcommand is required but no subcommands were found.'):
        get_subcommand(NotSettingsConfigDict(), cli_exit_on_error=False)


def test_cli_union_similar_sub_models():
    class ChildA(BaseModel):
        name: str = 'child a'
        diff_a: str = 'child a difference'

    class ChildB(BaseModel):
        name: str = 'child b'
        diff_b: str = 'child b difference'

    class Cfg(BaseSettings):
        child: Union[ChildA, ChildB]

    cfg = CliApp.run(Cfg, cli_args=['--child.name', 'new name a', '--child.diff_a', 'new diff a'])
    assert cfg.model_dump() == {'child': {'name': 'new name a', 'diff_a': 'new diff a'}}


def test_cli_enums(capsys, monkeypatch):
    class Pet(IntEnum):
        dog = 0
        cat = 1
        bird = 2

    class Cfg(BaseSettings):
        pet: Pet = Pet.dog
        union_pet: Union[Pet, int] = 43

    cfg = CliApp.run(Cfg, cli_args=['--pet', 'cat', '--union_pet', 'dog'])
    assert cfg.model_dump() == {'pet': Pet.cat, 'union_pet': Pet.dog}

    with pytest.raises(ValidationError) as exc_info:
        CliApp.run(Cfg, cli_args=['--pet', 'rock'])
    assert exc_info.value.errors(include_url=False) == [
        {
            'type': 'enum',
            'loc': ('pet',),
            'msg': 'Input should be 0, 1 or 2',
            'input': 'rock',
            'ctx': {'expected': '0, 1 or 2'},
        }
    ]

    with monkeypatch.context() as m:
        m.setattr(sys, 'argv', ['example.py', '--help'])

        with pytest.raises(SystemExit):
            CliApp.run(Cfg)
        assert (
            capsys.readouterr().out
            == f"""usage: example.py [-h] [--pet {{dog,cat,bird}}]
                  [--union_pet {{{{dog,cat,bird}},int}}]

{ARGPARSE_OPTIONS_TEXT}:
  -h, --help            show this help message and exit
  --pet {{dog,cat,bird}}  (default: dog)
  --union_pet {{{{dog,cat,bird}},int}}
                        (default: 43)
"""
        )


def test_cli_literals():
    class Cfg(BaseSettings):
        pet: Literal['dog', 'cat', 'bird']

    cfg = CliApp.run(Cfg, cli_args=['--pet', 'cat'])
    assert cfg.model_dump() == {'pet': 'cat'}

    with pytest.raises(ValidationError) as exc_info:
        CliApp.run(Cfg, cli_args=['--pet', 'rock'])
    assert exc_info.value.errors(include_url=False) == [
        {
            'ctx': {'expected': "'dog', 'cat' or 'bird'"},
            'type': 'literal_error',
            'loc': ('pet',),
            'msg': "Input should be 'dog', 'cat' or 'bird'",
            'input': 'rock',
        }
    ]


def test_cli_annotation_exceptions(monkeypatch):
    class SubCmdAlt(BaseModel):
        pass

    class SubCmd(BaseModel):
        pass

    with monkeypatch.context() as m:
        m.setattr(sys, 'argv', ['example.py', '--help'])

        with pytest.raises(
            SettingsError, match='CliSubCommand is not outermost annotation for SubCommandNotOutermost.subcmd'
        ):

            class SubCommandNotOutermost(BaseSettings, cli_parse_args=True):
                subcmd: Union[int, CliSubCommand[SubCmd]]

            SubCommandNotOutermost()

        with pytest.raises(SettingsError, match='subcommand argument SubCommandHasDefault.subcmd has a default value'):

            class SubCommandHasDefault(BaseSettings, cli_parse_args=True):
                subcmd: CliSubCommand[SubCmd] = SubCmd()

            SubCommandHasDefault()

        with pytest.raises(
            SettingsError,
            match='subcommand argument SubCommandMultipleTypes.subcmd has type not derived from BaseModel',
        ):

            class SubCommandMultipleTypes(BaseSettings, cli_parse_args=True):
                subcmd: CliSubCommand[Union[SubCmd, str]]

            SubCommandMultipleTypes()

        with pytest.raises(
            SettingsError, match='subcommand argument SubCommandNotModel.subcmd has type not derived from BaseModel'
        ):

            class SubCommandNotModel(BaseSettings, cli_parse_args=True):
                subcmd: CliSubCommand[str]

            SubCommandNotModel()

        with pytest.raises(
            SettingsError, match='CliPositionalArg is not outermost annotation for PositionalArgNotOutermost.pos_arg'
        ):

            class PositionalArgNotOutermost(BaseSettings, cli_parse_args=True):
                pos_arg: Union[int, CliPositionalArg[str]]

            PositionalArgNotOutermost()

        with pytest.raises(
            SettingsError, match='positional argument PositionalArgHasDefault.pos_arg has a default value'
        ):

            class PositionalArgHasDefault(BaseSettings, cli_parse_args=True):
                pos_arg: CliPositionalArg[str] = 'bad'

            PositionalArgHasDefault()

    with pytest.raises(
        SettingsError, match=re.escape("cli_parse_args must be List[str] or Tuple[str, ...], recieved <class 'str'>")
    ):

        class InvalidCliParseArgsType(BaseSettings, cli_parse_args='invalid type'):
            val: int

        InvalidCliParseArgsType()

    with pytest.raises(SettingsError, match='CliExplicitFlag argument CliFlagNotBool.flag is not of type bool'):

        class CliFlagNotBool(BaseSettings, cli_parse_args=True):
            flag: CliExplicitFlag[int] = False

        CliFlagNotBool()

    if sys.version_info < (3, 9):
        with pytest.raises(
            SettingsError,
            match='CliImplicitFlag argument CliFlag38NotOpt.flag must have default for python versions < 3.9',
        ):

            class CliFlag38NotOpt(BaseSettings, cli_parse_args=True):
                flag: CliImplicitFlag[bool]

            CliFlag38NotOpt()


@pytest.mark.parametrize('enforce_required', [True, False])
def test_cli_bool_flags(monkeypatch, enforce_required):
    if sys.version_info < (3, 9):

        class ExplicitSettings(BaseSettings, cli_enforce_required=enforce_required):
            explicit_req: bool
            explicit_opt: bool = False
            implicit_opt: CliImplicitFlag[bool] = False

        class ImplicitSettings(BaseSettings, cli_implicit_flags=True, cli_enforce_required=enforce_required):
            explicit_req: bool
            explicit_opt: CliExplicitFlag[bool] = False
            implicit_opt: bool = False

        expected = {
            'explicit_req': True,
            'explicit_opt': False,
            'implicit_opt': False,
        }

        assert CliApp.run(ExplicitSettings, cli_args=['--explicit_req=True']).model_dump() == expected
        assert CliApp.run(ImplicitSettings, cli_args=['--explicit_req=True']).model_dump() == expected
    else:

        class ExplicitSettings(BaseSettings, cli_enforce_required=enforce_required):
            explicit_req: bool
            explicit_opt: bool = False
            implicit_req: CliImplicitFlag[bool]
            implicit_opt: CliImplicitFlag[bool] = False

        class ImplicitSettings(BaseSettings, cli_implicit_flags=True, cli_enforce_required=enforce_required):
            explicit_req: CliExplicitFlag[bool]
            explicit_opt: CliExplicitFlag[bool] = False
            implicit_req: bool
            implicit_opt: bool = False

        expected = {
            'explicit_req': True,
            'explicit_opt': False,
            'implicit_req': True,
            'implicit_opt': False,
        }

        assert CliApp.run(ExplicitSettings, cli_args=['--explicit_req=True', '--implicit_req']).model_dump() == expected
        assert CliApp.run(ImplicitSettings, cli_args=['--explicit_req=True', '--implicit_req']).model_dump() == expected


def test_cli_avoid_json(capsys, monkeypatch):
    class SubModel(BaseModel):
        v1: int

    class Settings(BaseSettings):
        sub_model: SubModel

        model_config = SettingsConfigDict(cli_parse_args=True)

    with monkeypatch.context() as m:
        m.setattr(sys, 'argv', ['example.py', '--help'])

        with pytest.raises(SystemExit):
            Settings(_cli_avoid_json=False)

        assert (
            capsys.readouterr().out
            == f"""usage: example.py [-h] [--sub_model JSON] [--sub_model.v1 int]

{ARGPARSE_OPTIONS_TEXT}:
  -h, --help          show this help message and exit

sub_model options:
  --sub_model JSON    set sub_model from JSON string
  --sub_model.v1 int  (required)
"""
        )

        with pytest.raises(SystemExit):
            Settings(_cli_avoid_json=True)

        assert (
            capsys.readouterr().out
            == f"""usage: example.py [-h] [--sub_model.v1 int]

{ARGPARSE_OPTIONS_TEXT}:
  -h, --help          show this help message and exit

sub_model options:
  --sub_model.v1 int  (required)
"""
        )


def test_cli_remove_empty_groups(capsys, monkeypatch):
    class SubModel(BaseModel):
        pass

    class Settings(BaseSettings):
        sub_model: SubModel

        model_config = SettingsConfigDict(cli_parse_args=True)

    with monkeypatch.context() as m:
        m.setattr(sys, 'argv', ['example.py', '--help'])

        with pytest.raises(SystemExit):
            Settings(_cli_avoid_json=False)

        assert (
            capsys.readouterr().out
            == f"""usage: example.py [-h] [--sub_model JSON]

{ARGPARSE_OPTIONS_TEXT}:
  -h, --help        show this help message and exit

sub_model options:
  --sub_model JSON  set sub_model from JSON string
"""
        )

        with pytest.raises(SystemExit):
            Settings(_cli_avoid_json=True)

        assert (
            capsys.readouterr().out
            == f"""usage: example.py [-h]

{ARGPARSE_OPTIONS_TEXT}:
  -h, --help  show this help message and exit
"""
        )


def test_cli_hide_none_type(capsys, monkeypatch):
    class Settings(BaseSettings):
        v0: Optional[str]

        model_config = SettingsConfigDict(cli_parse_args=True)

    with monkeypatch.context() as m:
        m.setattr(sys, 'argv', ['example.py', '--help'])

        with pytest.raises(SystemExit):
            Settings(_cli_hide_none_type=False)

        assert (
            capsys.readouterr().out
            == f"""usage: example.py [-h] [--v0 {{str,null}}]

{ARGPARSE_OPTIONS_TEXT}:
  -h, --help       show this help message and exit
  --v0 {{str,null}}  (required)
"""
        )

        with pytest.raises(SystemExit):
            Settings(_cli_hide_none_type=True)

        assert (
            capsys.readouterr().out
            == f"""usage: example.py [-h] [--v0 str]

{ARGPARSE_OPTIONS_TEXT}:
  -h, --help  show this help message and exit
  --v0 str    (required)
"""
        )


def test_cli_use_class_docs_for_groups(capsys, monkeypatch):
    class SubModel(BaseModel):
        """The help text from the class docstring"""

        v1: int

    class Settings(BaseSettings):
        """My application help text."""

        sub_model: SubModel = Field(description='The help text from the field description')

        model_config = SettingsConfigDict(cli_parse_args=True)

    with monkeypatch.context() as m:
        m.setattr(sys, 'argv', ['example.py', '--help'])

        with pytest.raises(SystemExit):
            Settings(_cli_use_class_docs_for_groups=False)

        assert (
            capsys.readouterr().out
            == f"""usage: example.py [-h] [--sub_model JSON] [--sub_model.v1 int]

My application help text.

{ARGPARSE_OPTIONS_TEXT}:
  -h, --help          show this help message and exit

sub_model options:
  The help text from the field description

  --sub_model JSON    set sub_model from JSON string
  --sub_model.v1 int  (required)
"""
        )

        with pytest.raises(SystemExit):
            Settings(_cli_use_class_docs_for_groups=True)

        assert (
            capsys.readouterr().out
            == f"""usage: example.py [-h] [--sub_model JSON] [--sub_model.v1 int]

My application help text.

{ARGPARSE_OPTIONS_TEXT}:
  -h, --help          show this help message and exit

sub_model options:
  The help text from the class docstring

  --sub_model JSON    set sub_model from JSON string
  --sub_model.v1 int  (required)
"""
        )


def test_cli_enforce_required(env):
    class Settings(BaseSettings, cli_exit_on_error=False):
        my_required_field: str

    env.set('MY_REQUIRED_FIELD', 'hello from environment')

    assert Settings(_cli_parse_args=[], _cli_enforce_required=False).model_dump() == {
        'my_required_field': 'hello from environment'
    }

    with pytest.raises(
        SettingsError, match='error parsing CLI: the following arguments are required: --my_required_field'
    ):
        Settings(_cli_parse_args=[], _cli_enforce_required=True).model_dump()


def test_cli_exit_on_error(capsys, monkeypatch):
    class Settings(BaseSettings, cli_parse_args=True): ...

    with monkeypatch.context() as m:
        m.setattr(sys, 'argv', ['example.py', '--bad-arg'])

        with pytest.raises(SystemExit):
            Settings()
        assert (
            capsys.readouterr().err
            == """usage: example.py [-h]
example.py: error: unrecognized arguments: --bad-arg
"""
        )

        with pytest.raises(SettingsError, match='error parsing CLI: unrecognized arguments: --bad-arg'):
            CliApp.run(Settings, cli_exit_on_error=False)


def test_cli_ignore_unknown_args():
    class Cfg(BaseSettings, cli_ignore_unknown_args=True):
        this: str = 'hello'
        that: int = 123

    cfg = CliApp.run(Cfg, cli_args=['not_my_positional_arg', '--not-my-optional-arg=456'])
    assert cfg.model_dump() == {'this': 'hello', 'that': 123}

    cfg = CliApp.run(
        Cfg, cli_args=['not_my_positional_arg', '--not-my-optional-arg=456', '--this=goodbye', '--that=789']
    )
    assert cfg.model_dump() == {'this': 'goodbye', 'that': 789}


def test_cli_flag_prefix_char():
    class Cfg(BaseSettings, cli_flag_prefix_char='+'):
        my_var: str = Field(validation_alias=AliasChoices('m', 'my-var'))

    cfg = CliApp.run(Cfg, cli_args=['++my-var=hello'])
    assert cfg.model_dump() == {'my_var': 'hello'}

    cfg = CliApp.run(Cfg, cli_args=['+m=hello'])
    assert cfg.model_dump() == {'my_var': 'hello'}


@pytest.mark.parametrize('parser_type', [pytest.Parser, argparse.ArgumentParser, CliDummyParser])
@pytest.mark.parametrize('prefix', ['', 'cfg'])
def test_cli_user_settings_source(parser_type, prefix):
    class Cfg(BaseSettings):
        pet: Literal['dog', 'cat', 'bird'] = 'bird'

    if parser_type is pytest.Parser:
        parser = pytest.Parser(_ispytest=True)
        parse_args = parser.parse
        add_arg = parser.addoption
        cli_cfg_settings = CliSettingsSource(
            Cfg,
            cli_prefix=prefix,
            root_parser=parser,
            parse_args_method=pytest.Parser.parse,
            add_argument_method=pytest.Parser.addoption,
            add_argument_group_method=pytest.Parser.getgroup,
            add_parser_method=None,
            add_subparsers_method=None,
            formatter_class=None,
        )
    elif parser_type is CliDummyParser:
        parser = CliDummyParser()
        parse_args = parser.parse_args
        add_arg = parser.add_argument
        cli_cfg_settings = CliSettingsSource(
            Cfg,
            cli_prefix=prefix,
            root_parser=parser,
            parse_args_method=CliDummyParser.parse_args,
            add_argument_method=CliDummyParser.add_argument,
            add_argument_group_method=CliDummyParser.add_argument_group,
            add_parser_method=CliDummySubParsers.add_parser,
            add_subparsers_method=CliDummyParser.add_subparsers,
        )
    else:
        parser = argparse.ArgumentParser()
        parse_args = parser.parse_args
        add_arg = parser.add_argument
        cli_cfg_settings = CliSettingsSource(Cfg, cli_prefix=prefix, root_parser=parser)

    add_arg('--fruit', choices=['pear', 'kiwi', 'lime'])
    add_arg('--num-list', action='append', type=int)
    add_arg('--num', type=int)

    args = ['--fruit', 'pear', '--num', '0', '--num-list', '1', '--num-list', '2', '--num-list', '3']
    parsed_args = parse_args(args)
    assert CliApp.run(Cfg, cli_args=parsed_args, cli_settings_source=cli_cfg_settings).model_dump() == {'pet': 'bird'}
    assert CliApp.run(Cfg, cli_args=args, cli_settings_source=cli_cfg_settings).model_dump() == {'pet': 'bird'}
    assert Cfg(_cli_settings_source=cli_cfg_settings(parsed_args=parsed_args)).model_dump() == {'pet': 'bird'}
    assert Cfg(_cli_settings_source=cli_cfg_settings(args=args)).model_dump() == {'pet': 'bird'}
    assert Cfg(_cli_settings_source=cli_cfg_settings(args=False)).model_dump() == {'pet': 'bird'}

    arg_prefix = f'{prefix}.' if prefix else ''
    args = [
        '--fruit',
        'kiwi',
        '--num',
        '0',
        '--num-list',
        '1',
        '--num-list',
        '2',
        '--num-list',
        '3',
        f'--{arg_prefix}pet',
        'dog',
    ]
    parsed_args = parse_args(args)
    assert CliApp.run(Cfg, cli_args=parsed_args, cli_settings_source=cli_cfg_settings).model_dump() == {'pet': 'dog'}
    assert CliApp.run(Cfg, cli_args=args, cli_settings_source=cli_cfg_settings).model_dump() == {'pet': 'dog'}
    assert Cfg(_cli_settings_source=cli_cfg_settings(parsed_args=parsed_args)).model_dump() == {'pet': 'dog'}
    assert Cfg(_cli_settings_source=cli_cfg_settings(args=args)).model_dump() == {'pet': 'dog'}
    assert Cfg(_cli_settings_source=cli_cfg_settings(args=False)).model_dump() == {'pet': 'bird'}

    parsed_args = parse_args(
        [
            '--fruit',
            'kiwi',
            '--num',
            '0',
            '--num-list',
            '1',
            '--num-list',
            '2',
            '--num-list',
            '3',
            f'--{arg_prefix}pet',
            'cat',
        ]
    )
    assert CliApp.run(Cfg, cli_args=vars(parsed_args), cli_settings_source=cli_cfg_settings).model_dump() == {
        'pet': 'cat'
    }
    assert Cfg(_cli_settings_source=cli_cfg_settings(parsed_args=vars(parsed_args))).model_dump() == {'pet': 'cat'}
    assert Cfg(_cli_settings_source=cli_cfg_settings(args=False)).model_dump() == {'pet': 'bird'}


@pytest.mark.parametrize('prefix', ['', 'cfg'])
def test_cli_dummy_user_settings_with_subcommand(prefix):
    class DogCommands(BaseModel):
        name: str = 'Bob'
        command: Literal['roll', 'bark', 'sit'] = 'sit'

    class Cfg(BaseSettings):
        pet: Literal['dog', 'cat', 'bird'] = 'bird'
        command: CliSubCommand[DogCommands]

    parser = CliDummyParser()
    cli_cfg_settings = CliSettingsSource(
        Cfg,
        root_parser=parser,
        cli_prefix=prefix,
        parse_args_method=CliDummyParser.parse_args,
        add_argument_method=CliDummyParser.add_argument,
        add_argument_group_method=CliDummyParser.add_argument_group,
        add_parser_method=CliDummySubParsers.add_parser,
        add_subparsers_method=CliDummyParser.add_subparsers,
    )

    parser.add_argument('--fruit', choices=['pear', 'kiwi', 'lime'])

    args = ['--fruit', 'pear']
    parsed_args = parser.parse_args(args)
    assert CliApp.run(Cfg, cli_args=parsed_args, cli_settings_source=cli_cfg_settings).model_dump() == {
        'pet': 'bird',
        'command': None,
    }
    assert CliApp.run(Cfg, cli_args=args, cli_settings_source=cli_cfg_settings).model_dump() == {
        'pet': 'bird',
        'command': None,
    }

    arg_prefix = f'{prefix}.' if prefix else ''
    args = ['--fruit', 'kiwi', f'--{arg_prefix}pet', 'dog']
    parsed_args = parser.parse_args(args)
    assert CliApp.run(Cfg, cli_args=parsed_args, cli_settings_source=cli_cfg_settings).model_dump() == {
        'pet': 'dog',
        'command': None,
    }
    assert CliApp.run(Cfg, cli_args=args, cli_settings_source=cli_cfg_settings).model_dump() == {
        'pet': 'dog',
        'command': None,
    }

    parsed_args = parser.parse_args(['--fruit', 'kiwi', f'--{arg_prefix}pet', 'cat'])
    assert CliApp.run(Cfg, cli_args=vars(parsed_args), cli_settings_source=cli_cfg_settings).model_dump() == {
        'pet': 'cat',
        'command': None,
    }

    args = ['--fruit', 'kiwi', f'--{arg_prefix}pet', 'dog', 'command', '--name', 'ralph', '--command', 'roll']
    parsed_args = parser.parse_args(args)
    assert CliApp.run(Cfg, cli_args=vars(parsed_args), cli_settings_source=cli_cfg_settings).model_dump() == {
        'pet': 'dog',
        'command': {'name': 'ralph', 'command': 'roll'},
    }
    assert CliApp.run(Cfg, cli_args=args, cli_settings_source=cli_cfg_settings).model_dump() == {
        'pet': 'dog',
        'command': {'name': 'ralph', 'command': 'roll'},
    }


def test_cli_user_settings_source_exceptions():
    class Cfg(BaseSettings):
        pet: Literal['dog', 'cat', 'bird'] = 'bird'

    with pytest.raises(SettingsError, match='`args` and `parsed_args` are mutually exclusive'):
        args = ['--pet', 'dog']
        parsed_args = {'pet': 'dog'}
        cli_cfg_settings = CliSettingsSource(Cfg)
        Cfg(_cli_settings_source=cli_cfg_settings(args=args, parsed_args=parsed_args))

    with pytest.raises(SettingsError, match='CLI settings source prefix is invalid: .cfg'):
        CliSettingsSource(Cfg, cli_prefix='.cfg')

    with pytest.raises(SettingsError, match='CLI settings source prefix is invalid: cfg.'):
        CliSettingsSource(Cfg, cli_prefix='cfg.')

    with pytest.raises(SettingsError, match='CLI settings source prefix is invalid: 123'):
        CliSettingsSource(Cfg, cli_prefix='123')

    class Food(BaseModel):
        fruit: FruitsEnum = FruitsEnum.kiwi

    class CfgWithSubCommand(BaseSettings):
        pet: Literal['dog', 'cat', 'bird'] = 'bird'
        food: CliSubCommand[Food]

    with pytest.raises(
        SettingsError,
        match='cannot connect CLI settings source root parser: add_subparsers_method is set to `None` but is needed for connecting',
    ):
        CliSettingsSource(CfgWithSubCommand, add_subparsers_method=None)


@pytest.mark.parametrize(
    'value,expected',
    [
        (str, 'str'),
        ('foobar', 'str'),
        ('SomeForwardRefString', 'str'),  # included to document current behavior; could be changed
        (List['SomeForwardRef'], "List[ForwardRef('SomeForwardRef')]"),  # noqa: F821
        (Union[str, int], '{str,int}'),
        (list, 'list'),
        (List, 'List'),
        ([1, 2, 3], 'list'),
        (List[Dict[str, int]], 'List[Dict[str,int]]'),
        (Tuple[str, int, float], 'Tuple[str,int,float]'),
        (Tuple[str, ...], 'Tuple[str,...]'),
        (Union[int, List[str], Tuple[str, int]], '{int,List[str],Tuple[str,int]}'),
        (foobar, 'foobar'),
        (LoggedVar, 'LoggedVar'),
        (LoggedVar(), 'LoggedVar'),
        (Representation(), 'Representation()'),
        (typing.Literal[1, 2, 3], '{1,2,3}'),
        (typing_extensions.Literal[1, 2, 3], '{1,2,3}'),
        (typing.Literal['a', 'b', 'c'], '{a,b,c}'),
        (typing_extensions.Literal['a', 'b', 'c'], '{a,b,c}'),
        (SimpleSettings, 'JSON'),
        (Union[SimpleSettings, SettingWithIgnoreEmpty], 'JSON'),
        (Union[SimpleSettings, str, SettingWithIgnoreEmpty], '{JSON,str}'),
        (Union[str, SimpleSettings, SettingWithIgnoreEmpty], '{str,JSON}'),
        (Annotated[SimpleSettings, 'annotation'], 'JSON'),
        (DirectoryPath, 'Path'),
        (FruitsEnum, '{pear,kiwi,lime}'),
        (time.time_ns, 'time_ns'),
        (foobar, 'foobar'),
        (CliDummyParser.add_argument, 'CliDummyParser.add_argument'),
    ],
)
@pytest.mark.parametrize('hide_none_type', [True, False])
def test_cli_metavar_format(hide_none_type, value, expected):
    cli_settings = CliSettingsSource(SimpleSettings, cli_hide_none_type=hide_none_type)
    if hide_none_type:
        if value == [1, 2, 3] or isinstance(value, LoggedVar) or isinstance(value, Representation):
            pytest.skip()
        if value in ('foobar', 'SomeForwardRefString'):
            expected = f"ForwardRef('{value}')"  # forward ref implicit cast
        if typing_extensions.get_origin(value) is Union:
            args = typing_extensions.get_args(value)
            value = Union[args + (None,) if args else (value, None)]
        else:
            value = Union[(value, None)]
    assert cli_settings._metavar_format(value) == expected


@pytest.mark.skipif(sys.version_info < (3, 10), reason='requires python 3.10 or higher')
@pytest.mark.parametrize(
    'value_gen,expected',
    [
        (lambda: str | int, '{str,int}'),
        (lambda: list[int], 'list[int]'),
        (lambda: List[int], 'List[int]'),
        (lambda: list[dict[str, int]], 'list[dict[str,int]]'),
        (lambda: list[Union[str, int]], 'list[{str,int}]'),
        (lambda: list[str | int], 'list[{str,int}]'),
        (lambda: LoggedVar[int], 'LoggedVar[int]'),
        (lambda: LoggedVar[Dict[int, str]], 'LoggedVar[Dict[int,str]]'),
    ],
)
@pytest.mark.parametrize('hide_none_type', [True, False])
def test_cli_metavar_format_310(hide_none_type, value_gen, expected):
    value = value_gen()
    cli_settings = CliSettingsSource(SimpleSettings, cli_hide_none_type=hide_none_type)
    if hide_none_type:
        if typing_extensions.get_origin(value) is Union:
            args = typing_extensions.get_args(value)
            value = Union[args + (None,) if args else (value, None)]
        else:
            value = Union[(value, None)]
    assert cli_settings._metavar_format(value) == expected


@pytest.mark.skipif(sys.version_info < (3, 12), reason='requires python 3.12 or higher')
def test_cli_metavar_format_type_alias_312():
    exec(
        """
type TypeAliasInt = int
assert CliSettingsSource(SimpleSettings)._metavar_format(TypeAliasInt) == 'TypeAliasInt'
"""
    )


def test_cli_app():
    class Init(BaseModel):
        directory: CliPositionalArg[str]

        def cli_cmd(self) -> None:
            self.directory = 'ran Init.cli_cmd'

        def alt_cmd(self) -> None:
            self.directory = 'ran Init.alt_cmd'

    class Clone(BaseModel):
        repository: CliPositionalArg[str]
        directory: CliPositionalArg[str]

        def cli_cmd(self) -> None:
            self.repository = 'ran Clone.cli_cmd'

        def alt_cmd(self) -> None:
            self.repository = 'ran Clone.alt_cmd'

    class Git(BaseModel):
        clone: CliSubCommand[Clone]
        init: CliSubCommand[Init]

        def cli_cmd(self) -> None:
            CliApp.run_subcommand(self)

        def alt_cmd(self) -> None:
            CliApp.run_subcommand(self, cli_cmd_method_name='alt_cmd')

    assert CliApp.run(Git, cli_args=['init', 'dir']).model_dump() == {
        'clone': None,
        'init': {'directory': 'ran Init.cli_cmd'},
    }
    assert CliApp.run(Git, cli_args=['init', 'dir'], cli_cmd_method_name='alt_cmd').model_dump() == {
        'clone': None,
        'init': {'directory': 'ran Init.alt_cmd'},
    }
    assert CliApp.run(Git, cli_args=['clone', 'repo', 'dir']).model_dump() == {
        'clone': {'repository': 'ran Clone.cli_cmd', 'directory': 'dir'},
        'init': None,
    }
    assert CliApp.run(Git, cli_args=['clone', 'repo', 'dir'], cli_cmd_method_name='alt_cmd').model_dump() == {
        'clone': {'repository': 'ran Clone.alt_cmd', 'directory': 'dir'},
        'init': None,
    }


def test_cli_app_exceptions():
    with pytest.raises(
        SettingsError, match='Error: NotPydanticModel is not subclass of BaseModel or pydantic.dataclasses.dataclass'
    ):

        class NotPydanticModel: ...

        CliApp.run(NotPydanticModel)

    with pytest.raises(
        SettingsError,
        match=re.escape('Error: `cli_args` must be list[str] or None when `cli_settings_source` is not used'),
    ):

        class Cfg(BaseModel): ...

        CliApp.run(Cfg, cli_args={'my_arg': 'hello'})

    with pytest.raises(SettingsError, match='Error: Child class is missing cli_cmd entrypoint'):

        class Child(BaseModel):
            val: str

        class Root(BaseModel):
            child: CliSubCommand[Child]

            def cli_cmd(self) -> None:
                CliApp.run_subcommand(self)

        CliApp.run(Root, cli_args=['child', '--val=hello'])


def test_cli_suppress(capsys, monkeypatch):
    class Settings(BaseSettings, cli_parse_args=True):
        field_a: CliSuppress[int] = 0
        field_b: str = Field(default=1, description=CLI_SUPPRESS)

    with monkeypatch.context() as m:
        m.setattr(sys, 'argv', ['example.py', '--help'])

        with pytest.raises(SystemExit):
            CliApp.run(Settings)

        assert (
            capsys.readouterr().out
            == f"""usage: example.py [-h]

{ARGPARSE_OPTIONS_TEXT}:
  -h, --help  show this help message and exit
"""
        )


def test_cli_mutually_exclusive_group(capsys, monkeypatch):
    class Circle(CliMutuallyExclusiveGroup):
        radius: Optional[float] = 21
        diameter: Optional[float] = 22
        perimeter: Optional[float] = 23

    class Settings(BaseModel):
        circle_optional: Circle = Circle(radius=None, diameter=None, perimeter=24)
        circle_required: Circle

    CliApp.run(Settings, cli_args=['--circle-required.radius=1', '--circle-optional.radius=1']).model_dump() == {
        'circle_optional': {'radius': 1, 'diameter': 22, 'perimeter': 24},
        'circle_required': {'radius': 1, 'diameter': 22, 'perimeter': 23},
    }

    with pytest.raises(SystemExit):
        CliApp.run(Settings, cli_args=['--circle-required.radius=1', '--circle-required.diameter=2'])
    assert (
        'error: argument --circle-required.diameter: not allowed with argument --circle-required.radius'
        in capsys.readouterr().err
    )

    with pytest.raises(SystemExit):
        CliApp.run(
            Settings,
            cli_args=['--circle-required.radius=1', '--circle-optional.radius=1', '--circle-optional.diameter=2'],
        )
    assert (
        'error: argument --circle-optional.diameter: not allowed with argument --circle-optional.radius'
        in capsys.readouterr().err
    )

    with monkeypatch.context() as m:
        m.setattr(sys, 'argv', ['example.py', '--help'])
        with pytest.raises(SystemExit):
            CliApp.run(Settings)
        usage = (
            """usage: example.py [-h] [--circle-optional.radius float |
                  --circle-optional.diameter float |
                  --circle-optional.perimeter float]
                  (--circle-required.radius float |
                  --circle-required.diameter float |
                  --circle-required.perimeter float)"""
            if sys.version_info >= (3, 13)
            else """usage: example.py [-h]
                  [--circle-optional.radius float | --circle-optional.diameter float | --circle-optional.perimeter float]
                  (--circle-required.radius float | --circle-required.diameter float | --circle-required.perimeter float)"""
        )
        assert (
            capsys.readouterr().out
            == f"""{usage}

{ARGPARSE_OPTIONS_TEXT}:
  -h, --help            show this help message and exit

circle-optional options (mutually exclusive):
  --circle-optional.radius float
                        (default: None)
  --circle-optional.diameter float
                        (default: None)
  --circle-optional.perimeter float
                        (default: 24.0)

circle-required options (mutually exclusive):
  --circle-required.radius float
                        (default: 21)
  --circle-required.diameter float
                        (default: 22)
  --circle-required.perimeter float
                        (default: 23)
"""
        )


def test_cli_mutually_exclusive_group_exceptions():
    class Circle(CliMutuallyExclusiveGroup):
        radius: Optional[float] = 21
        diameter: Optional[float] = 22
        perimeter: Optional[float] = 23

    class Settings(BaseSettings):
        circle: Circle

    parser = CliDummyParser()
    with pytest.raises(
        SettingsError,
        match='cannot connect CLI settings source root parser: group object is missing add_mutually_exclusive_group but is needed for connecting',
    ):
        CliSettingsSource(
            Settings,
            root_parser=parser,
            parse_args_method=CliDummyParser.parse_args,
            add_argument_method=CliDummyParser.add_argument,
            add_argument_group_method=CliDummyParser.add_argument_group,
            add_parser_method=CliDummySubParsers.add_parser,
            add_subparsers_method=CliDummyParser.add_subparsers,
        )

    class SubModel(BaseModel):
        pass

    class SettingsInvalidUnion(BaseSettings):
        union: Union[Circle, SubModel]

    with pytest.raises(SettingsError, match='cannot use union with CliMutuallyExclusiveGroup'):
        CliApp.run(SettingsInvalidUnion)

    class CircleInvalidSubModel(Circle):
        square: Optional[SubModel] = None

    class SettingsInvalidOptSubModel(BaseModel):
        circle: CircleInvalidSubModel = CircleInvalidSubModel()

    class SettingsInvalidReqSubModel(BaseModel):
        circle: CircleInvalidSubModel

    for settings in [SettingsInvalidOptSubModel, SettingsInvalidReqSubModel]:
        with pytest.raises(SettingsError, match='cannot have nested models in a CliMutuallyExclusiveGroup'):
            CliApp.run(settings)

    class CircleRequiredField(Circle):
        length: float

    class SettingsOptCircleReqField(BaseModel):
        circle: CircleRequiredField = CircleRequiredField(length=2)

    assert CliApp.run(SettingsOptCircleReqField, cli_args=[]).model_dump() == {
        'circle': {'diameter': 22.0, 'length': 2.0, 'perimeter': 23.0, 'radius': 21.0}
    }

    class SettingsInvalidReqCircleReqField(BaseModel):
        circle: CircleRequiredField

    with pytest.raises(ValueError, match='mutually exclusive arguments must be optional'):
        CliApp.run(SettingsInvalidReqCircleReqField)


def test_cli_invalid_abbrev():
    class MySettings(BaseSettings):
        bacon: str = ''
        badger: str = ''

    with pytest.raises(
        SettingsError,
        match='error parsing CLI: unrecognized arguments: --bac cli abbrev are invalid for internal parser',
    ):
        CliApp.run(
            MySettings, cli_args=['--bac', 'cli abbrev are invalid for internal parser'], cli_exit_on_error=False
        )


<<<<<<< HEAD
def test_cli_kebab_case(capsys, monkeypatch):
    class DeepSubModel(BaseModel):
        deep_submodel_positional_arg: CliPositionalArg[str]
        deep_submodel_arg: str

    class SubModel(BaseModel):
        submodel_subcommand: CliSubCommand[DeepSubModel]
        submodel_arg: str

    class Root(BaseModel):
        root_subcommand: CliSubCommand[SubModel]
        root_arg: str

    assert CliApp.run(
        Root,
        cli_args=[
            '--root-arg=hi',
            'root-subcommand',
            '--submodel-arg=hello',
            'submodel-subcommand',
            'hey',
            '--deep-submodel-arg=bye',
        ],
    ).model_dump() == {
        'root_arg': 'hi',
        'root_subcommand': {
            'submodel_arg': 'hello',
            'submodel_subcommand': {'deep_submodel_positional_arg': 'hey', 'deep_submodel_arg': 'bye'},
        },
    }

    with monkeypatch.context() as m:
        m.setattr(sys, 'argv', ['example.py', '--help'])
        with pytest.raises(SystemExit):
            CliApp.run(Root)
        assert (
            capsys.readouterr().out
            == f"""usage: example.py [-h] --root-arg str {{root-subcommand}} ...

{ARGPARSE_OPTIONS_TEXT}:
  -h, --help         show this help message and exit
  --root-arg str     (required)

subcommands:
  {{root-subcommand}}
    root-subcommand
"""
        )

        m.setattr(sys, 'argv', ['example.py', 'root-subcommand', '--help'])
        with pytest.raises(SystemExit):
            CliApp.run(Root)
        assert (
            capsys.readouterr().out
            == f"""usage: example.py root-subcommand [-h] --submodel-arg str
                                  {{submodel-subcommand}} ...

{ARGPARSE_OPTIONS_TEXT}:
  -h, --help            show this help message and exit
  --submodel-arg str    (required)

subcommands:
  {{submodel-subcommand}}
    submodel-subcommand
"""
        )

        m.setattr(sys, 'argv', ['example.py', 'root-subcommand', 'submodel-subcommand', '--help'])
        with pytest.raises(SystemExit):
            CliApp.run(Root)
        assert (
            capsys.readouterr().out
            == f"""usage: example.py root-subcommand submodel-subcommand [-h]
                                                      --deep-submodel-arg str
                                                      DEEP-SUBMODEL-POSITIONAL-ARG

positional arguments:
  DEEP-SUBMODEL-POSITIONAL-ARG

{ARGPARSE_OPTIONS_TEXT}:
  -h, --help            show this help message and exit
  --deep-submodel-arg str
                        (required)
"""
        )
=======
def test_cli_submodels_strip_annotated():
    class PolyA(BaseModel):
        a: int = 1
        type: Literal['a'] = 'a'

    class PolyB(BaseModel):
        b: str = '2'
        type: Literal['b'] = 'b'

    def _get_type(model: Union[BaseModel, Dict]) -> str:
        if isinstance(model, dict):
            return model.get('type', 'a')
        return model.type  # type: ignore

    Poly = Annotated[Union[Annotated[PolyA, Tag('a')], Annotated[PolyB, Tag('b')]], Discriminator(_get_type)]

    class WithUnion(BaseSettings):
        poly: Poly

    assert CliApp.run(WithUnion, ['--poly.type=a']).model_dump() == {'poly': {'a': 1, 'type': 'a'}}
>>>>>>> 3f831e9a
<|MERGE_RESOLUTION|>--- conflicted
+++ resolved
@@ -2272,7 +2272,28 @@
         )
 
 
-<<<<<<< HEAD
+def test_cli_submodels_strip_annotated():
+    class PolyA(BaseModel):
+        a: int = 1
+        type: Literal['a'] = 'a'
+
+    class PolyB(BaseModel):
+        b: str = '2'
+        type: Literal['b'] = 'b'
+
+    def _get_type(model: Union[BaseModel, Dict]) -> str:
+        if isinstance(model, dict):
+            return model.get('type', 'a')
+        return model.type  # type: ignore
+
+    Poly = Annotated[Union[Annotated[PolyA, Tag('a')], Annotated[PolyB, Tag('b')]], Discriminator(_get_type)]
+
+    class WithUnion(BaseSettings):
+        poly: Poly
+
+    assert CliApp.run(WithUnion, ['--poly.type=a']).model_dump() == {'poly': {'a': 1, 'type': 'a'}}
+
+
 def test_cli_kebab_case(capsys, monkeypatch):
     class DeepSubModel(BaseModel):
         deep_submodel_positional_arg: CliPositionalArg[str]
@@ -2357,26 +2378,4 @@
   --deep-submodel-arg str
                         (required)
 """
-        )
-=======
-def test_cli_submodels_strip_annotated():
-    class PolyA(BaseModel):
-        a: int = 1
-        type: Literal['a'] = 'a'
-
-    class PolyB(BaseModel):
-        b: str = '2'
-        type: Literal['b'] = 'b'
-
-    def _get_type(model: Union[BaseModel, Dict]) -> str:
-        if isinstance(model, dict):
-            return model.get('type', 'a')
-        return model.type  # type: ignore
-
-    Poly = Annotated[Union[Annotated[PolyA, Tag('a')], Annotated[PolyB, Tag('b')]], Discriminator(_get_type)]
-
-    class WithUnion(BaseSettings):
-        poly: Poly
-
-    assert CliApp.run(WithUnion, ['--poly.type=a']).model_dump() == {'poly': {'a': 1, 'type': 'a'}}
->>>>>>> 3f831e9a
+        )