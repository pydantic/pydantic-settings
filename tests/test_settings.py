--- conflicted
+++ resolved
@@ -51,18 +51,12 @@
     YamlConfigSettingsSource,
 )
 from pydantic_settings.sources import (
-<<<<<<< HEAD
-    CliPositionalArg,
-    CliSettingsSource,
-    CliSubCommand,
-    DefaultSettingsSource,
-=======
     CliExplicitFlag,
     CliImplicitFlag,
     CliPositionalArg,
     CliSettingsSource,
     CliSubCommand,
->>>>>>> 136c2c73
+    DefaultSettingsSource,
     SettingsError,
 )
 
