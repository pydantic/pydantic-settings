import argparse
import dataclasses
import json
import os
import pathlib
import re
import sys
import typing
import uuid
from datetime import datetime, timezone
from enum import IntEnum
from pathlib import Path
from typing import Any, Callable, Dict, Generic, Hashable, List, Optional, Set, Tuple, Type, TypeVar, Union

import pytest
import typing_extensions
from annotated_types import MinLen
from pydantic import (
    AliasChoices,
    AliasPath,
    BaseModel,
    DirectoryPath,
    Discriminator,
    Field,
    HttpUrl,
    Json,
    RootModel,
    SecretStr,
    Tag,
    ValidationError,
)
from pydantic import (
    dataclasses as pydantic_dataclasses,
)
from pydantic._internal._repr import Representation
from pydantic.fields import FieldInfo
from pytest_mock import MockerFixture
from typing_extensions import Annotated, Literal, override

from pydantic_settings import (
    BaseSettings,
    DotEnvSettingsSource,
    EnvSettingsSource,
    InitSettingsSource,
    JsonConfigSettingsSource,
    PydanticBaseSettingsSource,
    PyprojectTomlConfigSettingsSource,
    SecretsSettingsSource,
    SettingsConfigDict,
    TomlConfigSettingsSource,
    YamlConfigSettingsSource,
)
<<<<<<< HEAD
from pydantic_settings.sources import CliPositionalArg, CliSettingsSource, CliSubCommand, SettingsError, get_subcommand
=======
from pydantic_settings.sources import (
    CliExplicitFlag,
    CliImplicitFlag,
    CliPositionalArg,
    CliSettingsSource,
    CliSubCommand,
    DefaultSettingsSource,
    SettingsError,
)
>>>>>>> 235dd027

try:
    import dotenv
except ImportError:
    dotenv = None
try:
    import yaml
except ImportError:
    yaml = None
try:
    import tomli
except ImportError:
    tomli = None


def foobar(a, b, c=4):
    pass


T = TypeVar('T')
ARGPARSE_OPTIONS_TEXT = 'options' if sys.version_info >= (3, 10) else 'optional arguments'


class FruitsEnum(IntEnum):
    pear = 0
    kiwi = 1
    lime = 2


class CliDummyArgGroup(BaseModel, arbitrary_types_allowed=True):
    group: argparse._ArgumentGroup

    def add_argument(self, *args, **kwargs) -> None:
        self.group.add_argument(*args, **kwargs)


class CliDummySubParsers(BaseModel, arbitrary_types_allowed=True):
    sub_parser: argparse._SubParsersAction

    def add_parser(self, *args, **kwargs) -> 'CliDummyParser':
        return CliDummyParser(parser=self.sub_parser.add_parser(*args, **kwargs))


class CliDummyParser(BaseModel, arbitrary_types_allowed=True):
    parser: argparse.ArgumentParser = Field(default_factory=lambda: argparse.ArgumentParser())

    def add_argument(self, *args, **kwargs) -> None:
        self.parser.add_argument(*args, **kwargs)

    def add_argument_group(self, *args, **kwargs) -> CliDummyArgGroup:
        return CliDummyArgGroup(group=self.parser.add_argument_group(*args, **kwargs))

    def add_subparsers(self, *args, **kwargs) -> CliDummySubParsers:
        return CliDummySubParsers(sub_parser=self.parser.add_subparsers(*args, **kwargs))

    def parse_args(self, *args, **kwargs) -> argparse.Namespace:
        return self.parser.parse_args(*args, **kwargs)


class LoggedVar(Generic[T]):
    def get(self) -> T: ...


class SimpleSettings(BaseSettings):
    apple: str


class SettingWithIgnoreEmpty(BaseSettings):
    apple: str = 'default'

    model_config = SettingsConfigDict(env_ignore_empty=True)


def test_sub_env(env):
    env.set('apple', 'hello')
    s = SimpleSettings()
    assert s.apple == 'hello'


def test_sub_env_override(env):
    env.set('apple', 'hello')
    s = SimpleSettings(apple='goodbye')
    assert s.apple == 'goodbye'


def test_sub_env_missing():
    with pytest.raises(ValidationError) as exc_info:
        SimpleSettings()
    assert exc_info.value.errors(include_url=False) == [
        {'type': 'missing', 'loc': ('apple',), 'msg': 'Field required', 'input': {}}
    ]


def test_other_setting():
    with pytest.raises(ValidationError):
        SimpleSettings(apple='a', foobar=42)


def test_ignore_empty_when_empty_uses_default(env):
    env.set('apple', '')
    s = SettingWithIgnoreEmpty()
    assert s.apple == 'default'


def test_ignore_empty_when_not_empty_uses_value(env):
    env.set('apple', 'a')
    s = SettingWithIgnoreEmpty()
    assert s.apple == 'a'


def test_ignore_empty_with_dotenv_when_empty_uses_default(tmp_path):
    p = tmp_path / '.env'
    p.write_text('a=')

    class Settings(BaseSettings):
        a: str = 'default'

        model_config = SettingsConfigDict(env_file=p, env_ignore_empty=True)

    s = Settings()
    assert s.a == 'default'


def test_ignore_empty_with_dotenv_when_not_empty_uses_value(tmp_path):
    p = tmp_path / '.env'
    p.write_text('a=b')

    class Settings(BaseSettings):
        a: str = 'default'

        model_config = SettingsConfigDict(env_file=p, env_ignore_empty=True)

    s = Settings()
    assert s.a == 'b'


def test_with_prefix(env):
    class Settings(BaseSettings):
        apple: str

        model_config = SettingsConfigDict(env_prefix='foobar_')

    with pytest.raises(ValidationError):
        Settings()
    env.set('foobar_apple', 'has_prefix')
    s = Settings()
    assert s.apple == 'has_prefix'


def test_nested_env_with_basemodel(env):
    class TopValue(BaseModel):
        apple: str
        banana: str

    class Settings(BaseSettings):
        top: TopValue

    with pytest.raises(ValidationError):
        Settings()
    env.set('top', '{"banana": "secret_value"}')
    s = Settings(top={'apple': 'value'})
    assert s.top.apple == 'value'
    assert s.top.banana == 'secret_value'


def test_merge_dict(env):
    class Settings(BaseSettings):
        top: Dict[str, str]

    with pytest.raises(ValidationError):
        Settings()
    env.set('top', '{"banana": "secret_value"}')
    s = Settings(top={'apple': 'value'})
    assert s.top == {'apple': 'value', 'banana': 'secret_value'}


def test_nested_env_delimiter(env):
    class SubSubValue(BaseSettings):
        v6: str

    class SubValue(BaseSettings):
        v4: str
        v5: int
        sub_sub: SubSubValue

    class TopValue(BaseSettings):
        v1: str
        v2: str
        v3: str
        sub: SubValue

    class Cfg(BaseSettings):
        v0: str
        v0_union: Union[SubValue, int]
        top: TopValue

        model_config = SettingsConfigDict(env_nested_delimiter='__')

    env.set('top', '{"v1": "json-1", "v2": "json-2", "sub": {"v5": "xx"}}')
    env.set('top__sub__v5', '5')
    env.set('v0', '0')
    env.set('top__v2', '2')
    env.set('top__v3', '3')
    env.set('v0_union', '0')
    env.set('top__sub__sub_sub__v6', '6')
    env.set('top__sub__v4', '4')
    cfg = Cfg()
    assert cfg.model_dump() == {
        'v0': '0',
        'v0_union': 0,
        'top': {
            'v1': 'json-1',
            'v2': '2',
            'v3': '3',
            'sub': {'v4': '4', 'v5': 5, 'sub_sub': {'v6': '6'}},
        },
    }


def test_nested_env_optional_json(env):
    class Child(BaseModel):
        num_list: Optional[List[int]] = None

    class Cfg(BaseSettings, env_nested_delimiter='__'):
        child: Optional[Child] = None

    env.set('CHILD__NUM_LIST', '[1,2,3]')
    cfg = Cfg()
    assert cfg.model_dump() == {
        'child': {
            'num_list': [1, 2, 3],
        },
    }


def test_nested_env_delimiter_with_prefix(env):
    class Subsettings(BaseSettings):
        banana: str

    class Settings(BaseSettings):
        subsettings: Subsettings

        model_config = SettingsConfigDict(env_nested_delimiter='_', env_prefix='myprefix_')

    env.set('myprefix_subsettings_banana', 'banana')
    s = Settings()
    assert s.subsettings.banana == 'banana'

    class Settings(BaseSettings):
        subsettings: Subsettings

        model_config = SettingsConfigDict(env_nested_delimiter='_', env_prefix='myprefix__')

    env.set('myprefix__subsettings_banana', 'banana')
    s = Settings()
    assert s.subsettings.banana == 'banana'


def test_nested_env_delimiter_complex_required(env):
    class Cfg(BaseSettings):
        v: str = 'default'

        model_config = SettingsConfigDict(env_nested_delimiter='__')

    env.set('v__x', 'x')
    env.set('v__y', 'y')
    cfg = Cfg()
    assert cfg.model_dump() == {'v': 'default'}


def test_nested_env_delimiter_aliases(env):
    class SubModel(BaseModel):
        v1: str
        v2: str

    class Cfg(BaseSettings):
        sub_model: SubModel = Field(validation_alias=AliasChoices('foo', 'bar'))

        model_config = SettingsConfigDict(env_nested_delimiter='__')

    env.set('foo__v1', '-1-')
    env.set('bar__v2', '-2-')
    assert Cfg().model_dump() == {'sub_model': {'v1': '-1-', 'v2': '-2-'}}


class DateModel(BaseModel):
    pips: bool = False


class ComplexSettings(BaseSettings):
    apples: List[str] = []
    bananas: Set[int] = set()
    carrots: dict = {}
    date: DateModel = DateModel()


def test_list(env):
    env.set('apples', '["russet", "granny smith"]')
    s = ComplexSettings()
    assert s.apples == ['russet', 'granny smith']
    assert s.date.pips is False


def test_annotated_list(env):
    class AnnotatedComplexSettings(BaseSettings):
        apples: Annotated[List[str], MinLen(2)] = []

    env.set('apples', '["russet", "granny smith"]')
    s = AnnotatedComplexSettings()
    assert s.apples == ['russet', 'granny smith']

    env.set('apples', '["russet"]')
    with pytest.raises(ValidationError) as exc_info:
        AnnotatedComplexSettings()
    assert exc_info.value.errors(include_url=False) == [
        {
            'ctx': {'actual_length': 1, 'field_type': 'List', 'min_length': 2},
            'input': ['russet'],
            'loc': ('apples',),
            'msg': 'List should have at least 2 items after validation, not 1',
            'type': 'too_short',
        }
    ]


def test_set_dict_model(env):
    env.set('bananas', '[1, 2, 3, 3]')
    env.set('CARROTS', '{"a": null, "b": 4}')
    env.set('daTE', '{"pips": true}')
    s = ComplexSettings()
    assert s.bananas == {1, 2, 3}
    assert s.carrots == {'a': None, 'b': 4}
    assert s.date.pips is True


def test_invalid_json(env):
    env.set('apples', '["russet", "granny smith",]')
    with pytest.raises(SettingsError, match='error parsing value for field "apples" from source "EnvSettingsSource"'):
        ComplexSettings()


def test_required_sub_model(env):
    class Settings(BaseSettings):
        foobar: DateModel

    with pytest.raises(ValidationError):
        Settings()
    env.set('FOOBAR', '{"pips": "TRUE"}')
    s = Settings()
    assert s.foobar.pips is True


def test_non_class(env):
    class Settings(BaseSettings):
        foobar: Optional[str]

    env.set('FOOBAR', 'xxx')
    s = Settings()
    assert s.foobar == 'xxx'


@pytest.mark.parametrize('dataclass_decorator', (pydantic_dataclasses.dataclass, dataclasses.dataclass))
def test_generic_dataclass(env, dataclass_decorator):
    T = TypeVar('T')

    @dataclass_decorator
    class GenericDataclass(Generic[T]):
        x: T

    class ComplexSettings(BaseSettings):
        field: GenericDataclass[int]

    env.set('field', '{"x": 1}')
    s = ComplexSettings()
    assert s.field.x == 1

    env.set('field', '{"x": "a"}')
    with pytest.raises(ValidationError) as exc_info:
        ComplexSettings()
    assert exc_info.value.errors(include_url=False) == [
        {
            'input': 'a',
            'loc': ('field', 'x'),
            'msg': 'Input should be a valid integer, unable to parse string as an integer',
            'type': 'int_parsing',
        }
    ]


def test_generic_basemodel(env):
    T = TypeVar('T')

    class GenericModel(BaseModel, Generic[T]):
        x: T

    class ComplexSettings(BaseSettings):
        field: GenericModel[int]

    env.set('field', '{"x": 1}')
    s = ComplexSettings()
    assert s.field.x == 1

    env.set('field', '{"x": "a"}')
    with pytest.raises(ValidationError) as exc_info:
        ComplexSettings()
    assert exc_info.value.errors(include_url=False) == [
        {
            'input': 'a',
            'loc': ('field', 'x'),
            'msg': 'Input should be a valid integer, unable to parse string as an integer',
            'type': 'int_parsing',
        }
    ]


def test_annotated(env):
    T = TypeVar('T')

    class GenericModel(BaseModel, Generic[T]):
        x: T

    class ComplexSettings(BaseSettings):
        field: GenericModel[int]

    env.set('field', '{"x": 1}')
    s = ComplexSettings()
    assert s.field.x == 1

    env.set('field', '{"x": "a"}')
    with pytest.raises(ValidationError) as exc_info:
        ComplexSettings()
    assert exc_info.value.errors(include_url=False) == [
        {
            'input': 'a',
            'loc': ('field', 'x'),
            'msg': 'Input should be a valid integer, unable to parse string as an integer',
            'type': 'int_parsing',
        }
    ]


def test_class_nested_model_default_partial_update(env):
    class NestedA(BaseModel):
        v0: bool
        v1: bool

    @pydantic_dataclasses.dataclass
    class NestedB:
        v0: bool
        v1: bool

    @dataclasses.dataclass
    class NestedC:
        v0: bool
        v1: bool

    class NestedD(BaseModel):
        v0: bool = False
        v1: bool = True

    class SettingsDefaultsA(BaseSettings, env_nested_delimiter='__', nested_model_default_partial_update=True):
        nested_a: NestedA = NestedA(v0=False, v1=True)
        nested_b: NestedB = NestedB(v0=False, v1=True)
        nested_d: NestedC = NestedC(v0=False, v1=True)
        nested_c: NestedD = NestedD()

    env.set('NESTED_A__V0', 'True')
    env.set('NESTED_B__V0', 'True')
    env.set('NESTED_C__V0', 'True')
    env.set('NESTED_D__V0', 'True')
    assert SettingsDefaultsA().model_dump() == {
        'nested_a': {'v0': True, 'v1': True},
        'nested_b': {'v0': True, 'v1': True},
        'nested_c': {'v0': True, 'v1': True},
        'nested_d': {'v0': True, 'v1': True},
    }


def test_init_kwargs_nested_model_default_partial_update(env):
    class DeepSubModel(BaseModel):
        v4: str

    class SubModel(BaseModel):
        v1: str
        v2: bytes
        v3: int
        deep: DeepSubModel

    class Settings(BaseSettings, env_nested_delimiter='__', nested_model_default_partial_update=True):
        v0: str
        sub_model: SubModel

        @classmethod
        def settings_customise_sources(
            cls, settings_cls, init_settings, env_settings, dotenv_settings, file_secret_settings
        ):
            return env_settings, dotenv_settings, init_settings, file_secret_settings

    env.set('SUB_MODEL__DEEP__V4', 'override-v4')

    s_final = {'v0': '0', 'sub_model': {'v1': 'init-v1', 'v2': b'init-v2', 'v3': 3, 'deep': {'v4': 'override-v4'}}}

    s = Settings(v0='0', sub_model={'v1': 'init-v1', 'v2': b'init-v2', 'v3': 3, 'deep': {'v4': 'init-v4'}})
    assert s.model_dump() == s_final

    s = Settings(v0='0', sub_model=SubModel(v1='init-v1', v2=b'init-v2', v3=3, deep=DeepSubModel(v4='init-v4')))
    assert s.model_dump() == s_final

    s = Settings(v0='0', sub_model=SubModel(v1='init-v1', v2=b'init-v2', v3=3, deep={'v4': 'init-v4'}))
    assert s.model_dump() == s_final

    s = Settings(v0='0', sub_model={'v1': 'init-v1', 'v2': b'init-v2', 'v3': 3, 'deep': DeepSubModel(v4='init-v4')})
    assert s.model_dump() == s_final


def test_env_str(env):
    class Settings(BaseSettings):
        apple: str = Field(None, validation_alias='BOOM')

    env.set('BOOM', 'hello')
    assert Settings().apple == 'hello'


def test_env_list(env):
    class Settings(BaseSettings):
        foobar: str = Field(validation_alias=AliasChoices('different1', 'different2'))

    env.set('different1', 'value 1')
    env.set('different2', 'value 2')
    s = Settings()
    assert s.foobar == 'value 1'


def test_env_list_field(env):
    class Settings(BaseSettings):
        foobar: str = Field(validation_alias='foobar_env_name')

    env.set('FOOBAR_ENV_NAME', 'env value')
    s = Settings()
    assert s.foobar == 'env value'


def test_env_list_last(env):
    class Settings(BaseSettings):
        foobar: str = Field(validation_alias=AliasChoices('different2'))

    env.set('different1', 'value 1')
    env.set('different2', 'value 2')
    s = Settings()
    assert s.foobar == 'value 2'


def test_env_inheritance_field(env):
    class SettingsParent(BaseSettings):
        foobar: str = Field('parent default', validation_alias='foobar_env')

    class SettingsChild(SettingsParent):
        foobar: str = 'child default'

    assert SettingsParent().foobar == 'parent default'

    assert SettingsChild().foobar == 'child default'
    assert SettingsChild(foobar='abc').foobar == 'abc'
    env.set('foobar_env', 'env value')
    assert SettingsParent().foobar == 'env value'
    assert SettingsChild().foobar == 'child default'
    assert SettingsChild(foobar='abc').foobar == 'abc'


def test_env_inheritance_config(env):
    env.set('foobar', 'foobar')
    env.set('prefix_foobar', 'prefix_foobar')

    env.set('foobar_parent_from_field', 'foobar_parent_from_field')
    env.set('prefix_foobar_parent_from_field', 'prefix_foobar_parent_from_field')

    env.set('foobar_parent_from_config', 'foobar_parent_from_config')
    env.set('foobar_child_from_config', 'foobar_child_from_config')

    env.set('foobar_child_from_field', 'foobar_child_from_field')

    # a. Child class config overrides prefix
    class Parent(BaseSettings):
        foobar: str = Field(None, validation_alias='foobar_parent_from_field')

        model_config = SettingsConfigDict(env_prefix='p_')

    class Child(Parent):
        model_config = SettingsConfigDict(env_prefix='prefix_')

    assert Child().foobar == 'foobar_parent_from_field'

    # b. Child class overrides field
    class Parent(BaseSettings):
        foobar: str = Field(None, validation_alias='foobar_parent_from_config')

    class Child(Parent):
        foobar: str = Field(None, validation_alias='foobar_child_from_config')

    assert Child().foobar == 'foobar_child_from_config'

    # . Child class overrides parent prefix and field
    class Parent(BaseSettings):
        foobar: Optional[str]

        model_config = SettingsConfigDict(env_prefix='p_')

    class Child(Parent):
        foobar: str = Field(None, validation_alias='foobar_child_from_field')

        model_config = SettingsConfigDict(env_prefix='prefix_')

    assert Child().foobar == 'foobar_child_from_field'


def test_invalid_validation_alias(env):
    with pytest.raises(
        TypeError, match='Invalid `validation_alias` type. it should be `str`, `AliasChoices`, or `AliasPath`'
    ):

        class Settings(BaseSettings):
            foobar: str = Field(validation_alias=123)


def test_validation_aliases(env):
    class Settings(BaseSettings):
        foobar: str = Field('default value', validation_alias='foobar_alias')

    assert Settings().foobar == 'default value'
    assert Settings(foobar_alias='42').foobar == '42'
    env.set('foobar_alias', 'xxx')
    assert Settings().foobar == 'xxx'
    assert Settings(foobar_alias='42').foobar == '42'


def test_validation_aliases_alias_path(env):
    class Settings(BaseSettings):
        foobar: str = Field(validation_alias=AliasPath('foo', 'bar', 1))

    env.set('foo', '{"bar": ["val0", "val1"]}')
    assert Settings().foobar == 'val1'


def test_validation_aliases_alias_choices(env):
    class Settings(BaseSettings):
        foobar: str = Field(validation_alias=AliasChoices('foo', AliasPath('foo1', 'bar', 1), AliasPath('bar', 2)))

    env.set('foo', 'val1')
    assert Settings().foobar == 'val1'

    env.pop('foo')
    env.set('foo1', '{"bar": ["val0", "val2"]}')
    assert Settings().foobar == 'val2'

    env.pop('foo1')
    env.set('bar', '["val1", "val2", "val3"]')
    assert Settings().foobar == 'val3'


def test_validation_alias_with_env_prefix(env):
    class Settings(BaseSettings):
        foobar: str = Field(validation_alias='foo')

        model_config = SettingsConfigDict(env_prefix='p_')

    env.set('p_foo', 'bar')
    with pytest.raises(ValidationError) as exc_info:
        Settings()
    assert exc_info.value.errors(include_url=False) == [
        {'type': 'missing', 'loc': ('foo',), 'msg': 'Field required', 'input': {}}
    ]

    env.set('foo', 'bar')
    assert Settings().foobar == 'bar'


def test_case_sensitive(monkeypatch):
    class Settings(BaseSettings):
        foo: str

        model_config = SettingsConfigDict(case_sensitive=True)

    # Need to patch os.environ to get build to work on Windows, where os.environ is case insensitive
    monkeypatch.setattr(os, 'environ', value={'Foo': 'foo'})
    with pytest.raises(ValidationError) as exc_info:
        Settings()
    assert exc_info.value.errors(include_url=False) == [
        {'type': 'missing', 'loc': ('foo',), 'msg': 'Field required', 'input': {}}
    ]


def test_nested_dataclass(env):
    @pydantic_dataclasses.dataclass
    class DeepNestedDataclass:
        boo: int
        rar: str

    @pydantic_dataclasses.dataclass
    class MyDataclass:
        foo: int
        bar: str
        deep: DeepNestedDataclass

    class Settings(BaseSettings, env_nested_delimiter='__'):
        n: MyDataclass

    env.set('N', '{"foo": 123, "bar": "bar value"}')
    env.set('N__DEEP', '{"boo": 1, "rar": "eek"}')
    s = Settings()
    assert isinstance(s.n, MyDataclass)
    assert s.n.foo == 123
    assert s.n.bar == 'bar value'


def test_nested_vanila_dataclass(env):
    @dataclasses.dataclass
    class MyDataclass:
        value: str

    class NestedSettings(BaseSettings, MyDataclass):
        pass

    class Settings(BaseSettings):
        model_config = SettingsConfigDict(env_nested_delimiter='__')

        sub: NestedSettings

    env.set('SUB__VALUE', 'something')
    s = Settings()
    assert s.sub.value == 'something'


def test_env_takes_precedence(env):
    class Settings(BaseSettings):
        foo: int
        bar: str

        @classmethod
        def settings_customise_sources(
            cls,
            settings_cls: Type[BaseSettings],
            init_settings: PydanticBaseSettingsSource,
            env_settings: PydanticBaseSettingsSource,
            dotenv_settings: PydanticBaseSettingsSource,
            file_secret_settings: PydanticBaseSettingsSource,
        ) -> Tuple[PydanticBaseSettingsSource, ...]:
            return env_settings, init_settings

    env.set('BAR', 'env setting')

    s = Settings(foo='123', bar='argument')
    assert s.foo == 123
    assert s.bar == 'env setting'


def test_config_file_settings_nornir(env):
    """
    See https://github.com/pydantic/pydantic/pull/341#issuecomment-450378771
    """

    def nornir_settings_source() -> Dict[str, Any]:
        return {'param_a': 'config a', 'param_b': 'config b', 'param_c': 'config c'}

    class Settings(BaseSettings):
        param_a: str
        param_b: str
        param_c: str

        @classmethod
        def settings_customise_sources(
            cls,
            settings_cls: Type[BaseSettings],
            init_settings: PydanticBaseSettingsSource,
            env_settings: PydanticBaseSettingsSource,
            dotenv_settings: PydanticBaseSettingsSource,
            file_secret_settings: PydanticBaseSettingsSource,
        ) -> Tuple[PydanticBaseSettingsSource, ...]:
            return env_settings, init_settings, nornir_settings_source

    env.set('PARAM_C', 'env setting c')

    s = Settings(param_b='argument b', param_c='argument c')
    assert s.param_a == 'config a'
    assert s.param_b == 'argument b'
    assert s.param_c == 'env setting c'


def test_env_union_with_complex_subfields_parses_json(env):
    class A(BaseModel):
        a: str

    class B(BaseModel):
        b: int

    class Settings(BaseSettings):
        content: Union[A, B, int]

    env.set('content', '{"a": "test"}')
    s = Settings()
    assert s.content == A(a='test')


def test_env_union_with_complex_subfields_parses_plain_if_json_fails(env):
    class A(BaseModel):
        a: str

    class B(BaseModel):
        b: int

    class Settings(BaseSettings):
        content: Union[A, B, datetime]

    env.set('content', '{"a": "test"}')
    s = Settings()
    assert s.content == A(a='test')

    env.set('content', '2020-07-05T00:00:00Z')
    s = Settings()
    assert s.content == datetime(2020, 7, 5, 0, 0, tzinfo=timezone.utc)


def test_env_union_without_complex_subfields_does_not_parse_json(env):
    class Settings(BaseSettings):
        content: Union[datetime, str]

    env.set('content', '2020-07-05T00:00:00Z')
    s = Settings()
    assert s.content == '2020-07-05T00:00:00Z'


test_env_file = """\
# this is a comment
A=good string
# another one, followed by whitespace

b='better string'
c="best string"
"""


def test_env_file_config(env, tmp_path):
    p = tmp_path / '.env'
    p.write_text(test_env_file)

    class Settings(BaseSettings):
        a: str
        b: str
        c: str

        model_config = SettingsConfigDict(env_file=p)

    env.set('A', 'overridden var')

    s = Settings()
    assert s.a == 'overridden var'
    assert s.b == 'better string'
    assert s.c == 'best string'


prefix_test_env_file = """\
# this is a comment
prefix_A=good string
# another one, followed by whitespace

prefix_b='better string'
prefix_c="best string"
"""


def test_env_file_with_env_prefix(env, tmp_path):
    p = tmp_path / '.env'
    p.write_text(prefix_test_env_file)

    class Settings(BaseSettings):
        a: str
        b: str
        c: str

        model_config = SettingsConfigDict(env_file=p, env_prefix='prefix_')

    env.set('prefix_A', 'overridden var')

    s = Settings()
    assert s.a == 'overridden var'
    assert s.b == 'better string'
    assert s.c == 'best string'


prefix_test_env_invalid_file = """\
# this is a comment
prefix_A=good string
# another one, followed by whitespace

prefix_b='better string'
prefix_c="best string"
f="random value"
"""


def test_env_file_with_env_prefix_invalid(tmp_path):
    p = tmp_path / '.env'
    p.write_text(prefix_test_env_invalid_file)

    class Settings(BaseSettings):
        a: str
        b: str
        c: str

        model_config = SettingsConfigDict(env_file=p, env_prefix='prefix_')

    with pytest.raises(ValidationError) as exc_info:
        Settings()
    assert exc_info.value.errors(include_url=False) == [
        {'type': 'extra_forbidden', 'loc': ('f',), 'msg': 'Extra inputs are not permitted', 'input': 'random value'}
    ]


def test_ignore_env_file_with_env_prefix_invalid(tmp_path):
    p = tmp_path / '.env'
    p.write_text(prefix_test_env_invalid_file)

    class Settings(BaseSettings):
        a: str
        b: str
        c: str

        model_config = SettingsConfigDict(env_file=p, env_prefix='prefix_', extra='ignore')

    s = Settings()

    assert s.a == 'good string'
    assert s.b == 'better string'
    assert s.c == 'best string'


def test_env_file_config_case_sensitive(tmp_path):
    p = tmp_path / '.env'
    p.write_text(test_env_file)

    class Settings(BaseSettings):
        a: str
        b: str
        c: str

        model_config = SettingsConfigDict(env_file=p, case_sensitive=True, extra='ignore')

    with pytest.raises(ValidationError) as exc_info:
        Settings()
    assert exc_info.value.errors(include_url=False) == [
        {
            'type': 'missing',
            'loc': ('a',),
            'msg': 'Field required',
            'input': {'b': 'better string', 'c': 'best string', 'A': 'good string'},
        }
    ]


def test_env_file_export(env, tmp_path):
    p = tmp_path / '.env'
    p.write_text(
        """\
export A='good string'
export B=better-string
export C="best string"
"""
    )

    class Settings(BaseSettings):
        a: str
        b: str
        c: str

        model_config = SettingsConfigDict(env_file=p)

    env.set('A', 'overridden var')

    s = Settings()
    assert s.a == 'overridden var'
    assert s.b == 'better-string'
    assert s.c == 'best string'


def test_env_file_export_validation_alias(env, tmp_path):
    p = tmp_path / '.env'
    p.write_text("""export a='{"b": ["1", "2"]}'""")

    class Settings(BaseSettings):
        a: str = Field(validation_alias=AliasChoices(AliasPath('a', 'b', 1)))

        model_config = SettingsConfigDict(env_file=p)

    s = Settings()
    assert s.a == '2'


def test_env_file_config_custom_encoding(tmp_path):
    p = tmp_path / '.env'
    p.write_text('pika=p!±@', encoding='latin-1')

    class Settings(BaseSettings):
        pika: str

        model_config = SettingsConfigDict(env_file=p, env_file_encoding='latin-1')

    s = Settings()
    assert s.pika == 'p!±@'


@pytest.fixture
def home_tmp():
    tmp_filename = f'{uuid.uuid4()}.env'
    home_tmp_path = Path.home() / tmp_filename
    yield home_tmp_path, tmp_filename
    home_tmp_path.unlink()


def test_env_file_home_directory(home_tmp):
    home_tmp_path, tmp_filename = home_tmp
    home_tmp_path.write_text('pika=baz')

    class Settings(BaseSettings):
        pika: str

        model_config = SettingsConfigDict(env_file=f'~/{tmp_filename}')

    assert Settings().pika == 'baz'


def test_env_file_none(tmp_path):
    p = tmp_path / '.env'
    p.write_text('a')

    class Settings(BaseSettings):
        a: str = 'xxx'

    s = Settings(_env_file=p)
    assert s.a == 'xxx'


def test_env_file_override_file(tmp_path):
    p1 = tmp_path / '.env'
    p1.write_text(test_env_file)
    p2 = tmp_path / '.env.prod'
    p2.write_text('A="new string"')

    class Settings(BaseSettings):
        a: str

        model_config = SettingsConfigDict(env_file=str(p1))

    s = Settings(_env_file=p2)
    assert s.a == 'new string'


def test_env_file_override_none(tmp_path):
    p = tmp_path / '.env'
    p.write_text(test_env_file)

    class Settings(BaseSettings):
        a: Optional[str] = None

        model_config = SettingsConfigDict(env_file=p)

    s = Settings(_env_file=None)
    assert s.a is None


def test_env_file_not_a_file(env):
    class Settings(BaseSettings):
        a: str = None

    env.set('A', 'ignore non-file')
    s = Settings(_env_file='tests/')
    assert s.a == 'ignore non-file'


def test_read_env_file_case_sensitive(tmp_path):
    p = tmp_path / '.env'
    p.write_text('a="test"\nB=123')

    assert DotEnvSettingsSource._static_read_env_file(p) == {'a': 'test', 'b': '123'}
    assert DotEnvSettingsSource._static_read_env_file(p, case_sensitive=True) == {'a': 'test', 'B': '123'}


def test_read_env_file_syntax_wrong(tmp_path):
    p = tmp_path / '.env'
    p.write_text('NOT_AN_ASSIGNMENT')

    assert DotEnvSettingsSource._static_read_env_file(p, case_sensitive=True) == {'NOT_AN_ASSIGNMENT': None}


def test_env_file_example(tmp_path):
    p = tmp_path / '.env'
    p.write_text(
        """\
# ignore comment
ENVIRONMENT="production"
REDIS_ADDRESS=localhost:6379
MEANING_OF_LIFE=42
MY_VAR='Hello world'
"""
    )

    class Settings(BaseSettings):
        environment: str
        redis_address: str
        meaning_of_life: int
        my_var: str

    s = Settings(_env_file=str(p))
    assert s.model_dump() == {
        'environment': 'production',
        'redis_address': 'localhost:6379',
        'meaning_of_life': 42,
        'my_var': 'Hello world',
    }


def test_env_file_custom_encoding(tmp_path):
    p = tmp_path / '.env'
    p.write_text('pika=p!±@', encoding='latin-1')

    class Settings(BaseSettings):
        pika: str

    with pytest.raises(UnicodeDecodeError):
        Settings(_env_file=str(p))

    s = Settings(_env_file=str(p), _env_file_encoding='latin-1')
    assert s.model_dump() == {'pika': 'p!±@'}


test_default_env_file = """\
debug_mode=true
host=localhost
Port=8000
"""

test_prod_env_file = """\
debug_mode=false
host=https://example.com/services
"""


def test_multiple_env_file(tmp_path):
    base_env = tmp_path / '.env'
    base_env.write_text(test_default_env_file)
    prod_env = tmp_path / '.env.prod'
    prod_env.write_text(test_prod_env_file)

    class Settings(BaseSettings):
        debug_mode: bool
        host: str
        port: int

        model_config = SettingsConfigDict(env_file=[base_env, prod_env])

    s = Settings()
    assert s.debug_mode is False
    assert s.host == 'https://example.com/services'
    assert s.port == 8000


def test_model_env_file_override_model_config(tmp_path):
    base_env = tmp_path / '.env'
    base_env.write_text(test_default_env_file)
    prod_env = tmp_path / '.env.prod'
    prod_env.write_text(test_prod_env_file)

    class Settings(BaseSettings):
        debug_mode: bool
        host: str
        port: int

        model_config = SettingsConfigDict(env_file=prod_env)

    s = Settings(_env_file=base_env)
    assert s.debug_mode is True
    assert s.host == 'localhost'
    assert s.port == 8000


def test_multiple_env_file_encoding(tmp_path):
    base_env = tmp_path / '.env'
    base_env.write_text('pika=p!±@', encoding='latin-1')
    prod_env = tmp_path / '.env.prod'
    prod_env.write_text('pika=chu!±@', encoding='latin-1')

    class Settings(BaseSettings):
        pika: str

    s = Settings(_env_file=[base_env, prod_env], _env_file_encoding='latin-1')
    assert s.pika == 'chu!±@'


def test_read_dotenv_vars(tmp_path):
    base_env = tmp_path / '.env'
    base_env.write_text(test_default_env_file)
    prod_env = tmp_path / '.env.prod'
    prod_env.write_text(test_prod_env_file)

    source = DotEnvSettingsSource(
        BaseSettings(), env_file=[base_env, prod_env], env_file_encoding='utf8', case_sensitive=False
    )
    assert source._read_env_files() == {
        'debug_mode': 'false',
        'host': 'https://example.com/services',
        'port': '8000',
    }

    source = DotEnvSettingsSource(
        BaseSettings(), env_file=[base_env, prod_env], env_file_encoding='utf8', case_sensitive=True
    )
    assert source._read_env_files() == {
        'debug_mode': 'false',
        'host': 'https://example.com/services',
        'Port': '8000',
    }


def test_read_dotenv_vars_when_env_file_is_none():
    assert (
        DotEnvSettingsSource(
            BaseSettings(), env_file=None, env_file_encoding=None, case_sensitive=False
        )._read_env_files()
        == {}
    )


def test_dotenvsource_override(env):
    class StdinDotEnvSettingsSource(DotEnvSettingsSource):
        @override
        def _read_env_file(self, file_path: Path) -> Dict[str, str]:
            assert str(file_path) == '-'
            return {'foo': 'stdin_foo', 'bar': 'stdin_bar'}

        @override
        def _read_env_files(self) -> Dict[str, str]:
            return self._read_env_file(Path('-'))

    source = StdinDotEnvSettingsSource(BaseSettings())
    assert source._read_env_files() == {'foo': 'stdin_foo', 'bar': 'stdin_bar'}


# test that calling read_env_file issues a DeprecationWarning
# TODO: remove this test once read_env_file is removed
def test_read_env_file_deprecation(tmp_path):
    from pydantic_settings.sources import read_env_file

    base_env = tmp_path / '.env'
    base_env.write_text(test_default_env_file)

    with pytest.deprecated_call():
        assert read_env_file(base_env) == {
            'debug_mode': 'true',
            'host': 'localhost',
            'port': '8000',
        }


@pytest.mark.skipif(yaml, reason='PyYAML is installed')
def test_yaml_not_installed(tmp_path):
    p = tmp_path / '.env'
    p.write_text(
        """
    foobar: "Hello"
    """
    )

    class Settings(BaseSettings):
        foobar: str
        model_config = SettingsConfigDict(yaml_file=p)

        @classmethod
        def settings_customise_sources(
            cls,
            settings_cls: Type[BaseSettings],
            init_settings: PydanticBaseSettingsSource,
            env_settings: PydanticBaseSettingsSource,
            dotenv_settings: PydanticBaseSettingsSource,
            file_secret_settings: PydanticBaseSettingsSource,
        ) -> Tuple[PydanticBaseSettingsSource, ...]:
            return (YamlConfigSettingsSource(settings_cls),)

    with pytest.raises(ImportError, match=r'^PyYAML is not installed, run `pip install pydantic-settings\[yaml\]`$'):
        Settings()


def test_alias_set(env):
    class Settings(BaseSettings):
        foo: str = Field('default foo', validation_alias='foo_env')
        bar: str = 'bar default'

    assert Settings.model_fields['bar'].alias is None
    assert Settings.model_fields['bar'].validation_alias is None
    assert Settings.model_fields['foo'].alias is None
    assert Settings.model_fields['foo'].validation_alias == 'foo_env'

    class SubSettings(Settings):
        spam: str = 'spam default'

    assert SubSettings.model_fields['bar'].alias is None
    assert SubSettings.model_fields['bar'].validation_alias is None
    assert SubSettings.model_fields['foo'].alias is None
    assert SubSettings.model_fields['foo'].validation_alias == 'foo_env'

    assert SubSettings().model_dump() == {'foo': 'default foo', 'bar': 'bar default', 'spam': 'spam default'}
    env.set('foo_env', 'fff')
    assert SubSettings().model_dump() == {'foo': 'fff', 'bar': 'bar default', 'spam': 'spam default'}
    env.set('bar', 'bbb')
    assert SubSettings().model_dump() == {'foo': 'fff', 'bar': 'bbb', 'spam': 'spam default'}
    env.set('spam', 'sss')
    assert SubSettings().model_dump() == {'foo': 'fff', 'bar': 'bbb', 'spam': 'sss'}


def test_prefix_on_parent(env):
    class MyBaseSettings(BaseSettings):
        var: str = 'old'

    class MySubSettings(MyBaseSettings):
        model_config = SettingsConfigDict(env_prefix='PREFIX_')

    assert MyBaseSettings().model_dump() == {'var': 'old'}
    assert MySubSettings().model_dump() == {'var': 'old'}
    env.set('PREFIX_VAR', 'new')
    assert MyBaseSettings().model_dump() == {'var': 'old'}
    assert MySubSettings().model_dump() == {'var': 'new'}


def test_secrets_path(tmp_path):
    p = tmp_path / 'foo'
    p.write_text('foo_secret_value_str')

    class Settings(BaseSettings):
        foo: str

        model_config = SettingsConfigDict(secrets_dir=tmp_path)

    assert Settings().model_dump() == {'foo': 'foo_secret_value_str'}


def test_secrets_path_with_validation_alias(tmp_path):
    p = tmp_path / 'foo'
    p.write_text('{"bar": ["test"]}')

    class Settings(BaseSettings):
        foo: str = Field(validation_alias=AliasChoices(AliasPath('foo', 'bar', 0)))

        model_config = SettingsConfigDict(secrets_dir=tmp_path)

    assert Settings().model_dump() == {'foo': 'test'}


def test_secrets_case_sensitive(tmp_path):
    (tmp_path / 'SECRET_VAR').write_text('foo_env_value_str')

    class Settings(BaseSettings):
        secret_var: Optional[str] = None

        model_config = SettingsConfigDict(secrets_dir=tmp_path, case_sensitive=True)

    assert Settings().model_dump() == {'secret_var': None}


def test_secrets_case_insensitive(tmp_path):
    (tmp_path / 'SECRET_VAR').write_text('foo_env_value_str')

    class Settings(BaseSettings):
        secret_var: Optional[str]

        model_config = SettingsConfigDict(secrets_dir=tmp_path, case_sensitive=False)

    settings = Settings().model_dump()
    assert settings == {'secret_var': 'foo_env_value_str'}


def test_secrets_path_url(tmp_path):
    (tmp_path / 'foo').write_text('http://www.example.com')
    (tmp_path / 'bar').write_text('snap')

    class Settings(BaseSettings):
        foo: HttpUrl
        bar: SecretStr

        model_config = SettingsConfigDict(secrets_dir=tmp_path)

    settings = Settings()
    assert str(settings.foo) == 'http://www.example.com/'
    assert settings.bar == SecretStr('snap')


def test_secrets_path_json(tmp_path):
    p = tmp_path / 'foo'
    p.write_text('{"a": "b"}')

    class Settings(BaseSettings):
        foo: Dict[str, str]

        model_config = SettingsConfigDict(secrets_dir=tmp_path)

    assert Settings().model_dump() == {'foo': {'a': 'b'}}


def test_secrets_nested_optional_json(tmp_path):
    p = tmp_path / 'foo'
    p.write_text('{"a": 10}')

    class Foo(BaseModel):
        a: int

    class Settings(BaseSettings):
        foo: Optional[Foo] = None

        model_config = SettingsConfigDict(secrets_dir=tmp_path)

    assert Settings().model_dump() == {'foo': {'a': 10}}


def test_secrets_path_invalid_json(tmp_path):
    p = tmp_path / 'foo'
    p.write_text('{"a": "b"')

    class Settings(BaseSettings):
        foo: Dict[str, str]

        model_config = SettingsConfigDict(secrets_dir=tmp_path)

    with pytest.raises(SettingsError, match='error parsing value for field "foo" from source "SecretsSettingsSource"'):
        Settings()


def test_secrets_missing(tmp_path):
    class Settings(BaseSettings):
        foo: str
        bar: List[str]

        model_config = SettingsConfigDict(secrets_dir=tmp_path)

    with pytest.raises(ValidationError) as exc_info:
        Settings()

    assert exc_info.value.errors(include_url=False) == [
        {'type': 'missing', 'loc': ('foo',), 'msg': 'Field required', 'input': {}},
        {'input': {}, 'loc': ('bar',), 'msg': 'Field required', 'type': 'missing'},
    ]


def test_secrets_invalid_secrets_dir(tmp_path):
    p1 = tmp_path / 'foo'
    p1.write_text('foo_secret_value_str')

    class Settings(BaseSettings):
        foo: str

        model_config = SettingsConfigDict(secrets_dir=p1)

    with pytest.raises(SettingsError, match='secrets_dir must reference a directory, not a file'):
        Settings()


@pytest.mark.skipif(sys.platform.startswith('win'), reason='windows paths break regex')
def test_secrets_missing_location(tmp_path):
    class Settings(BaseSettings):
        model_config = SettingsConfigDict(secrets_dir=tmp_path / 'does_not_exist')

    with pytest.warns(UserWarning, match=f'directory "{tmp_path}/does_not_exist" does not exist'):
        Settings()


@pytest.mark.skipif(sys.platform.startswith('win'), reason='windows paths break regex')
def test_secrets_file_is_a_directory(tmp_path):
    p1 = tmp_path / 'foo'
    p1.mkdir()

    class Settings(BaseSettings):
        foo: Optional[str] = None

        model_config = SettingsConfigDict(secrets_dir=tmp_path)

    with pytest.warns(UserWarning, match=f'attempted to load secret file "{tmp_path}/foo" but found a directory inste'):
        Settings()


def test_secrets_dotenv_precedence(tmp_path):
    s = tmp_path / 'foo'
    s.write_text('foo_secret_value_str')

    e = tmp_path / '.env'
    e.write_text('foo=foo_env_value_str')

    class Settings(BaseSettings):
        foo: str

        model_config = SettingsConfigDict(secrets_dir=tmp_path)

    assert Settings(_env_file=e).model_dump() == {'foo': 'foo_env_value_str'}


def test_external_settings_sources_precedence(env):
    def external_source_0() -> Dict[str, str]:
        return {'apple': 'value 0', 'banana': 'value 2'}

    def external_source_1() -> Dict[str, str]:
        return {'apple': 'value 1', 'raspberry': 'value 3'}

    class Settings(BaseSettings):
        apple: str
        banana: str
        raspberry: str

        @classmethod
        def settings_customise_sources(
            cls,
            settings_cls: Type[BaseSettings],
            init_settings: PydanticBaseSettingsSource,
            env_settings: PydanticBaseSettingsSource,
            dotenv_settings: PydanticBaseSettingsSource,
            file_secret_settings: PydanticBaseSettingsSource,
        ) -> Tuple[PydanticBaseSettingsSource, ...]:
            return (
                init_settings,
                env_settings,
                dotenv_settings,
                file_secret_settings,
                external_source_0,
                external_source_1,
            )

    env.set('banana', 'value 1')
    assert Settings().model_dump() == {'apple': 'value 0', 'banana': 'value 1', 'raspberry': 'value 3'}


def test_external_settings_sources_filter_env_vars():
    vault_storage = {'user:password': {'apple': 'value 0', 'banana': 'value 2'}}

    class VaultSettingsSource(PydanticBaseSettingsSource):
        def __init__(self, settings_cls: Type[BaseSettings], user: str, password: str):
            self.user = user
            self.password = password
            super().__init__(settings_cls)

        def get_field_value(self, field: FieldInfo, field_name: str) -> Any:
            pass

        def __call__(self) -> Dict[str, str]:
            vault_vars = vault_storage[f'{self.user}:{self.password}']
            return {
                field_name: vault_vars[field_name]
                for field_name in self.settings_cls.model_fields.keys()
                if field_name in vault_vars
            }

    class Settings(BaseSettings):
        apple: str
        banana: str

        @classmethod
        def settings_customise_sources(
            cls,
            settings_cls: Type[BaseSettings],
            init_settings: PydanticBaseSettingsSource,
            env_settings: PydanticBaseSettingsSource,
            dotenv_settings: PydanticBaseSettingsSource,
            file_secret_settings: PydanticBaseSettingsSource,
        ) -> Tuple[PydanticBaseSettingsSource, ...]:
            return (
                init_settings,
                env_settings,
                dotenv_settings,
                file_secret_settings,
                VaultSettingsSource(settings_cls, user='user', password='password'),
            )

    assert Settings().model_dump() == {'apple': 'value 0', 'banana': 'value 2'}


def test_customise_sources_empty():
    class Settings(BaseSettings):
        apple: str = 'default'
        banana: str = 'default'

        @classmethod
        def settings_customise_sources(cls, *args, **kwargs):
            return ()

    assert Settings().model_dump() == {'apple': 'default', 'banana': 'default'}
    assert Settings(apple='xxx').model_dump() == {'apple': 'default', 'banana': 'default'}


def test_builtins_settings_source_repr():
    assert (
        repr(DefaultSettingsSource(BaseSettings, nested_model_default_partial_update=True))
        == 'DefaultSettingsSource(nested_model_default_partial_update=True)'
    )
    assert (
        repr(InitSettingsSource(BaseSettings, init_kwargs={'apple': 'value 0', 'banana': 'value 1'}))
        == "InitSettingsSource(init_kwargs={'apple': 'value 0', 'banana': 'value 1'})"
    )
    assert (
        repr(EnvSettingsSource(BaseSettings, env_nested_delimiter='__'))
        == "EnvSettingsSource(env_nested_delimiter='__', env_prefix_len=0)"
    )
    assert repr(DotEnvSettingsSource(BaseSettings, env_file='.env', env_file_encoding='utf-8')) == (
        "DotEnvSettingsSource(env_file='.env', env_file_encoding='utf-8', "
        'env_nested_delimiter=None, env_prefix_len=0)'
    )
    assert (
        repr(SecretsSettingsSource(BaseSettings, secrets_dir='/secrets'))
        == "SecretsSettingsSource(secrets_dir='/secrets')"
    )


def _parse_custom_dict(value: str) -> Callable[[str], Dict[int, str]]:
    """A custom parsing function passed into env parsing test."""
    res = {}
    for part in value.split(','):
        k, v = part.split('=')
        res[int(k)] = v
    return res


class CustomEnvSettingsSource(EnvSettingsSource):
    def prepare_field_value(self, field_name: str, field: FieldInfo, value: Any, value_is_complex: bool) -> Any:
        if not value:
            return None

        return _parse_custom_dict(value)


def test_env_setting_source_custom_env_parse(env):
    class Settings(BaseSettings):
        top: Dict[int, str]

        @classmethod
        def settings_customise_sources(
            cls,
            settings_cls: Type[BaseSettings],
            init_settings: PydanticBaseSettingsSource,
            env_settings: PydanticBaseSettingsSource,
            dotenv_settings: PydanticBaseSettingsSource,
            file_secret_settings: PydanticBaseSettingsSource,
        ) -> Tuple[PydanticBaseSettingsSource, ...]:
            return (CustomEnvSettingsSource(settings_cls),)

    with pytest.raises(ValidationError):
        Settings()
    env.set('top', '1=apple,2=banana')
    s = Settings()
    assert s.top == {1: 'apple', 2: 'banana'}


class BadCustomEnvSettingsSource(EnvSettingsSource):
    def prepare_field_value(self, field_name: str, field: FieldInfo, value: Any, value_is_complex: bool) -> Any:
        """A custom parsing function passed into env parsing test."""
        return int(value)


def test_env_settings_source_custom_env_parse_is_bad(env):
    class Settings(BaseSettings):
        top: Dict[int, str]

        @classmethod
        def settings_customise_sources(
            cls,
            settings_cls: Type[BaseSettings],
            init_settings: PydanticBaseSettingsSource,
            env_settings: PydanticBaseSettingsSource,
            dotenv_settings: PydanticBaseSettingsSource,
            file_secret_settings: PydanticBaseSettingsSource,
        ) -> Tuple[PydanticBaseSettingsSource, ...]:
            return (BadCustomEnvSettingsSource(settings_cls),)

    env.set('top', '1=apple,2=banana')
    with pytest.raises(
        SettingsError, match='error parsing value for field "top" from source "BadCustomEnvSettingsSource"'
    ):
        Settings()


class CustomSecretsSettingsSource(SecretsSettingsSource):
    def prepare_field_value(self, field_name: str, field: FieldInfo, value: Any, value_is_complex: bool) -> Any:
        if not value:
            return None

        return _parse_custom_dict(value)


def test_secret_settings_source_custom_env_parse(tmp_path):
    p = tmp_path / 'top'
    p.write_text('1=apple,2=banana')

    class Settings(BaseSettings):
        top: Dict[int, str]

        model_config = SettingsConfigDict(secrets_dir=tmp_path)

        def settings_customise_sources(
            cls,
            settings_cls: Type[BaseSettings],
            init_settings: PydanticBaseSettingsSource,
            env_settings: PydanticBaseSettingsSource,
            dotenv_settings: PydanticBaseSettingsSource,
            file_secret_settings: PydanticBaseSettingsSource,
        ) -> Tuple[PydanticBaseSettingsSource, ...]:
            return (CustomSecretsSettingsSource(settings_cls, tmp_path),)

    s = Settings()
    assert s.top == {1: 'apple', 2: 'banana'}


class BadCustomSettingsSource(EnvSettingsSource):
    def get_field_value(self, field: FieldInfo, field_name: str) -> Any:
        raise ValueError('Error')


def test_custom_source_get_field_value_error(env):
    class Settings(BaseSettings):
        top: Dict[int, str]

        @classmethod
        def settings_customise_sources(
            cls,
            settings_cls: Type[BaseSettings],
            init_settings: PydanticBaseSettingsSource,
            env_settings: PydanticBaseSettingsSource,
            dotenv_settings: PydanticBaseSettingsSource,
            file_secret_settings: PydanticBaseSettingsSource,
        ) -> Tuple[PydanticBaseSettingsSource, ...]:
            return (BadCustomSettingsSource(settings_cls),)

    with pytest.raises(
        SettingsError, match='error getting value for field "top" from source "BadCustomSettingsSource"'
    ):
        Settings()


def test_nested_env_complex_values(env):
    class SubSubModel(BaseSettings):
        dvals: Dict

    class SubModel(BaseSettings):
        vals: List[str]
        sub_sub_model: SubSubModel

    class Cfg(BaseSettings):
        sub_model: SubModel

        model_config = SettingsConfigDict(env_prefix='cfg_', env_nested_delimiter='__')

    env.set('cfg_sub_model__vals', '["one", "two"]')
    env.set('cfg_sub_model__sub_sub_model__dvals', '{"three": 4}')

    assert Cfg().model_dump() == {'sub_model': {'vals': ['one', 'two'], 'sub_sub_model': {'dvals': {'three': 4}}}}

    env.set('cfg_sub_model__vals', 'invalid')
    with pytest.raises(
        SettingsError, match='error parsing value for field "sub_model" from source "EnvSettingsSource"'
    ):
        Cfg()


def test_nested_env_nonexisting_field(env):
    class SubModel(BaseSettings):
        vals: List[str]

    class Cfg(BaseSettings):
        sub_model: SubModel

        model_config = SettingsConfigDict(env_prefix='cfg_', env_nested_delimiter='__')

    env.set('cfg_sub_model__foo_vals', '[]')
    with pytest.raises(ValidationError):
        Cfg()


def test_nested_env_nonexisting_field_deep(env):
    class SubModel(BaseSettings):
        vals: List[str]

    class Cfg(BaseSettings):
        sub_model: SubModel

        model_config = SettingsConfigDict(env_prefix='cfg_', env_nested_delimiter='__')

    env.set('cfg_sub_model__vals__foo__bar__vals', '[]')
    with pytest.raises(ValidationError):
        Cfg()


def test_nested_env_union_complex_values(env):
    class SubModel(BaseSettings):
        vals: Union[List[str], Dict[str, str]]

    class Cfg(BaseSettings):
        sub_model: SubModel

        model_config = SettingsConfigDict(env_prefix='cfg_', env_nested_delimiter='__')

    env.set('cfg_sub_model__vals', '["one", "two"]')
    assert Cfg().model_dump() == {'sub_model': {'vals': ['one', 'two']}}

    env.set('cfg_sub_model__vals', '{"three": "four"}')
    assert Cfg().model_dump() == {'sub_model': {'vals': {'three': 'four'}}}

    env.set('cfg_sub_model__vals', 'stringval')
    with pytest.raises(ValidationError):
        Cfg()

    env.set('cfg_sub_model__vals', '{"invalid": dict}')
    with pytest.raises(ValidationError):
        Cfg()


def test_discriminated_union_with_callable_discriminator(env):
    class A(BaseModel):
        x: Literal['a'] = 'a'
        y: str

    class B(BaseModel):
        x: Literal['b'] = 'b'
        z: str

    def get_discriminator_value(v: Any) -> Hashable:
        if isinstance(v, dict):
            v0 = v.get('x')
        else:
            v0 = getattr(v, 'x', None)

        if v0 == 'a':
            return 'a'
        elif v0 == 'b':
            return 'b'
        else:
            return None

    class Settings(BaseSettings):
        model_config = SettingsConfigDict(env_nested_delimiter='__')

        # Discriminated union using a callable discriminator.
        a_or_b: Annotated[Union[Annotated[A, Tag('a')], Annotated[B, Tag('b')]], Discriminator(get_discriminator_value)]

    # Set up environment so that the discriminator is 'a'.
    env.set('a_or_b__x', 'a')
    env.set('a_or_b__y', 'foo')

    s = Settings()

    assert s.a_or_b.x == 'a'
    assert s.a_or_b.y == 'foo'


def test_json_field_with_discriminated_union(env):
    class A(BaseModel):
        x: Literal['a'] = 'a'

    class B(BaseModel):
        x: Literal['b'] = 'b'

    A_OR_B = Annotated[Union[A, B], Field(discriminator='x')]

    class Settings(BaseSettings):
        a_or_b: Optional[Json[A_OR_B]] = None

    # Set up environment so that the discriminator is 'a'.
    env.set('a_or_b', '{"x": "a"}')

    s = Settings()

    assert s.a_or_b.x == 'a'


def test_nested_model_case_insensitive(env):
    class SubSubSub(BaseModel):
        VaL3: str
        val4: str = Field(validation_alias='VAL4')

    class SubSub(BaseModel):
        Val2: str
        SUB_sub_SuB: SubSubSub

    class Sub(BaseModel):
        VAL1: str
        SUB_sub: SubSub

    class Settings(BaseSettings):
        nested: Sub

        model_config = SettingsConfigDict(env_nested_delimiter='__')

    env.set('nested', '{"val1": "v1", "sub_SUB": {"VAL2": "v2", "sub_SUB_sUb": {"vAl3": "v3", "VAL4": "v4"}}}')
    s = Settings()
    assert s.nested.VAL1 == 'v1'
    assert s.nested.SUB_sub.Val2 == 'v2'
    assert s.nested.SUB_sub.SUB_sub_SuB.VaL3 == 'v3'
    assert s.nested.SUB_sub.SUB_sub_SuB.val4 == 'v4'


def test_dotenv_extra_allow(tmp_path):
    p = tmp_path / '.env'
    p.write_text('a=b\nx=y')

    class Settings(BaseSettings):
        a: str

        model_config = SettingsConfigDict(env_file=p, extra='allow')

    s = Settings()
    assert s.a == 'b'
    assert s.x == 'y'


def test_dotenv_extra_forbid(tmp_path):
    p = tmp_path / '.env'
    p.write_text('a=b\nx=y')

    class Settings(BaseSettings):
        a: str

        model_config = SettingsConfigDict(env_file=p, extra='forbid')

    with pytest.raises(ValidationError) as exc_info:
        Settings()
    assert exc_info.value.errors(include_url=False) == [
        {'type': 'extra_forbidden', 'loc': ('x',), 'msg': 'Extra inputs are not permitted', 'input': 'y'}
    ]


def test_dotenv_extra_case_insensitive(tmp_path):
    p = tmp_path / '.env'
    p.write_text('a=b')

    class Settings(BaseSettings):
        A: str

        model_config = SettingsConfigDict(env_file=p, extra='forbid')

    s = Settings()
    assert s.A == 'b'


def test_dotenv_extra_sub_model_case_insensitive(tmp_path):
    p = tmp_path / '.env'
    p.write_text('a=b\nSUB_model={"v": "v1"}')

    class SubModel(BaseModel):
        v: str

    class Settings(BaseSettings):
        A: str
        sub_MODEL: SubModel

        model_config = SettingsConfigDict(env_file=p, extra='forbid')

    s = Settings()
    assert s.A == 'b'
    assert s.sub_MODEL.v == 'v1'


def test_nested_bytes_field(env):
    class SubModel(BaseModel):
        v1: str
        v2: bytes

    class Settings(BaseSettings):
        v0: str
        sub_model: SubModel

        model_config = SettingsConfigDict(env_nested_delimiter='__', env_prefix='TEST_')

    env.set('TEST_V0', 'v0')
    env.set('TEST_SUB_MODEL__V1', 'v1')
    env.set('TEST_SUB_MODEL__V2', 'v2')

    s = Settings()

    assert s.v0 == 'v0'
    assert s.sub_model.v1 == 'v1'
    assert s.sub_model.v2 == b'v2'


def test_protected_namespace_defaults():
    # pydantic default
    with pytest.warns(UserWarning, match='Field "model_prefixed_field" has conflict with protected namespace "model_"'):

        class Model(BaseSettings):
            model_prefixed_field: str

    # pydantic-settings default
    with pytest.raises(
        UserWarning, match='Field "settings_prefixed_field" has conflict with protected namespace "settings_"'
    ):

        class Model1(BaseSettings):
            settings_prefixed_field: str

    with pytest.raises(
        NameError,
        match=(
            'Field "settings_customise_sources" conflicts with member <bound method '
            "BaseSettings.settings_customise_sources of <class 'pydantic_settings.main.BaseSettings'>> "
            'of protected namespace "settings_".'
        ),
    ):

        class Model2(BaseSettings):
            settings_customise_sources: str


def test_case_sensitive_from_args(monkeypatch):
    class Settings(BaseSettings):
        foo: str

    # Need to patch os.environ to get build to work on Windows, where os.environ is case insensitive
    monkeypatch.setattr(os, 'environ', value={'Foo': 'foo'})
    with pytest.raises(ValidationError) as exc_info:
        Settings(_case_sensitive=True)
    assert exc_info.value.errors(include_url=False) == [
        {'type': 'missing', 'loc': ('foo',), 'msg': 'Field required', 'input': {}}
    ]


def test_env_prefix_from_args(env):
    class Settings(BaseSettings):
        apple: str

    env.set('foobar_apple', 'has_prefix')
    s = Settings(_env_prefix='foobar_')
    assert s.apple == 'has_prefix'


def test_env_json_field(env):
    class Settings(BaseSettings):
        x: Json

    env.set('x', '{"foo": "bar"}')

    s = Settings()
    assert s.x == {'foo': 'bar'}

    env.set('x', 'test')
    with pytest.raises(ValidationError) as exc_info:
        Settings()
    assert exc_info.value.errors(include_url=False) == [
        {
            'type': 'json_invalid',
            'loc': ('x',),
            'msg': 'Invalid JSON: expected ident at line 1 column 2',
            'input': 'test',
            'ctx': {'error': 'expected ident at line 1 column 2'},
        }
    ]


def test_env_parse_enums(env):
    class Settings(BaseSettings):
        fruit: FruitsEnum
        union_fruit: Optional[Union[int, FruitsEnum]] = None

    with pytest.raises(ValidationError) as exc_info:
        env.set('FRUIT', 'kiwi')
        env.set('UNION_FRUIT', 'kiwi')
        s = Settings()
    assert exc_info.value.errors(include_url=False) == [
        {
            'type': 'enum',
            'loc': ('fruit',),
            'msg': 'Input should be 0, 1 or 2',
            'input': 'kiwi',
            'ctx': {'expected': '0, 1 or 2'},
        },
        {
            'input': 'kiwi',
            'loc': (
                'union_fruit',
                'int',
            ),
            'msg': 'Input should be a valid integer, unable to parse string as an integer',
            'type': 'int_parsing',
        },
        {
            'ctx': {
                'expected': '0, 1 or 2',
            },
            'input': 'kiwi',
            'loc': (
                'union_fruit',
                'int-enum[FruitsEnum]',
            ),
            'msg': 'Input should be 0, 1 or 2',
            'type': 'enum',
        },
    ]

    env.set('FRUIT', str(FruitsEnum.lime.value))
    env.set('UNION_FRUIT', str(FruitsEnum.lime.value))
    s = Settings()
    assert s.fruit == FruitsEnum.lime

    env.set('FRUIT', 'kiwi')
    env.set('UNION_FRUIT', 'kiwi')
    s = Settings(_env_parse_enums=True)
    assert s.fruit == FruitsEnum.kiwi

    env.set('FRUIT', str(FruitsEnum.lime.value))
    env.set('UNION_FRUIT', str(FruitsEnum.lime.value))
    s = Settings(_env_parse_enums=True)
    assert s.fruit == FruitsEnum.lime


def test_env_parse_none_str(env):
    env.set('x', 'null')
    env.set('y', 'y_override')

    class Settings(BaseSettings):
        x: Optional[str] = 'x_default'
        y: Optional[str] = 'y_default'

    s = Settings()
    assert s.x == 'null'
    assert s.y == 'y_override'
    s = Settings(_env_parse_none_str='null')
    assert s.x is None
    assert s.y == 'y_override'

    env.set('nested__x', 'None')
    env.set('nested__y', 'y_override')
    env.set('nested__deep__z', 'None')

    class NestedBaseModel(BaseModel):
        x: Optional[str] = 'x_default'
        y: Optional[str] = 'y_default'
        deep: Optional[dict] = {'z': 'z_default'}
        keep: Optional[dict] = {'z': 'None'}

    class NestedSettings(BaseSettings, env_nested_delimiter='__'):
        nested: Optional[NestedBaseModel] = NestedBaseModel()

    s = NestedSettings()
    assert s.nested.x == 'None'
    assert s.nested.y == 'y_override'
    assert s.nested.deep['z'] == 'None'
    assert s.nested.keep['z'] == 'None'
    s = NestedSettings(_env_parse_none_str='None')
    assert s.nested.x is None
    assert s.nested.y == 'y_override'
    assert s.nested.deep['z'] is None
    assert s.nested.keep['z'] == 'None'

    env.set('nested__deep', 'None')

    with pytest.raises(ValidationError):
        s = NestedSettings()
    s = NestedSettings(_env_parse_none_str='None')
    assert s.nested.x is None
    assert s.nested.y == 'y_override'
    assert s.nested.deep['z'] is None
    assert s.nested.keep['z'] == 'None'

    env.pop('nested__deep__z')

    with pytest.raises(ValidationError):
        s = NestedSettings()
    s = NestedSettings(_env_parse_none_str='None')
    assert s.nested.x is None
    assert s.nested.y == 'y_override'
    assert s.nested.deep is None
    assert s.nested.keep['z'] == 'None'


def test_env_json_field_dict(env):
    class Settings(BaseSettings):
        x: Json[Dict[str, int]]

    env.set('x', '{"foo": 1}')

    s = Settings()
    assert s.x == {'foo': 1}

    env.set('x', '{"foo": "bar"}')
    with pytest.raises(ValidationError) as exc_info:
        Settings()
    assert exc_info.value.errors(include_url=False) == [
        {
            'type': 'int_parsing',
            'loc': ('x', 'foo'),
            'msg': 'Input should be a valid integer, unable to parse string as an integer',
            'input': 'bar',
        }
    ]


def test_custom_env_source_default_values_from_config():
    class CustomEnvSettingsSource(EnvSettingsSource):
        pass

    class Settings(BaseSettings):
        foo: str = 'test'

        model_config = SettingsConfigDict(env_prefix='prefix_', case_sensitive=True)

    s = Settings()
    assert s.model_config['env_prefix'] == 'prefix_'
    assert s.model_config['case_sensitive'] is True

    c = CustomEnvSettingsSource(Settings)
    assert c.env_prefix == 'prefix_'
    assert c.case_sensitive is True


def test_model_config_through_class_kwargs(env):
    class Settings(BaseSettings, env_prefix='foobar_', title='Test Settings Model'):
        apple: str

    assert Settings.model_config['title'] == 'Test Settings Model'  # pydantic config
    assert Settings.model_config['env_prefix'] == 'foobar_'  # pydantic-settings config

    assert Settings.model_json_schema()['title'] == 'Test Settings Model'

    env.set('foobar_apple', 'has_prefix')
    s = Settings()
    assert s.apple == 'has_prefix'


def test_root_model_as_field(env):
    class Foo(BaseModel):
        x: int
        y: Dict[str, int]

    FooRoot = RootModel[List[Foo]]

    class Settings(BaseSettings):
        z: FooRoot

    env.set('z', '[{"x": 1, "y": {"foo": 1}}, {"x": 2, "y": {"foo": 2}}]')
    s = Settings()
    assert s.model_dump() == {'z': [{'x': 1, 'y': {'foo': 1}}, {'x': 2, 'y': {'foo': 2}}]}


def test_str_based_root_model(env):
    """Testing to pass string directly to root model."""

    class Foo(RootModel[str]):
        root: str

    class Settings(BaseSettings):
        foo: Foo
        plain: str

    TEST_STR = 'hello world'
    env.set('foo', TEST_STR)
    env.set('plain', TEST_STR)
    s = Settings()
    assert s.model_dump() == {'foo': TEST_STR, 'plain': TEST_STR}


def test_path_based_root_model(env):
    """Testing to pass path directly to root model."""

    class Foo(RootModel[pathlib.PurePosixPath]):
        root: pathlib.PurePosixPath

    class Settings(BaseSettings):
        foo: Foo
        plain: pathlib.PurePosixPath

    TEST_PATH: str = '/hello/world'
    env.set('foo', TEST_PATH)
    env.set('plain', TEST_PATH)
    s = Settings()
    assert s.model_dump() == {
        'foo': pathlib.PurePosixPath(TEST_PATH),
        'plain': pathlib.PurePosixPath(TEST_PATH),
    }


def test_optional_field_from_env(env):
    class Settings(BaseSettings):
        x: Optional[str] = None

    env.set('x', '123')

    s = Settings()
    assert s.x == '123'


def test_dotenv_optional_json_field(tmp_path):
    p = tmp_path / '.env'
    p.write_text("""DATA='{"foo":"bar"}'""")

    class Settings(BaseSettings):
        model_config = SettingsConfigDict(env_file=p)

        data: Optional[Json[Dict[str, str]]] = Field(default=None)

    s = Settings()
    assert s.data == {'foo': 'bar'}


def test_cli_nested_arg():
    class SubSubValue(BaseModel):
        v6: str

    class SubValue(BaseModel):
        v4: str
        v5: int
        sub_sub: SubSubValue

    class TopValue(BaseModel):
        v1: str
        v2: str
        v3: str
        sub: SubValue

    class Cfg(BaseSettings):
        v0: str
        v0_union: Union[SubValue, int]
        top: TopValue

    args: List[str] = []
    args += ['--top', '{"v1": "json-1", "v2": "json-2", "sub": {"v5": "xx"}}']
    args += ['--top.sub.v5', '5']
    args += ['--v0', '0']
    args += ['--top.v2', '2']
    args += ['--top.v3', '3']
    args += ['--v0_union', '0']
    args += ['--top.sub.sub_sub.v6', '6']
    args += ['--top.sub.v4', '4']
    cfg = Cfg(_cli_parse_args=args)
    assert cfg.model_dump() == {
        'v0': '0',
        'v0_union': 0,
        'top': {
            'v1': 'json-1',
            'v2': '2',
            'v3': '3',
            'sub': {'v4': '4', 'v5': 5, 'sub_sub': {'v6': '6'}},
        },
    }


def test_cli_source_prioritization(env):
    class CfgDefault(BaseSettings):
        foo: str

    class CfgPrioritized(BaseSettings):
        foo: str

        @classmethod
        def settings_customise_sources(
            cls,
            settings_cls: Type[BaseSettings],
            init_settings: PydanticBaseSettingsSource,
            env_settings: PydanticBaseSettingsSource,
            dotenv_settings: PydanticBaseSettingsSource,
            file_secret_settings: PydanticBaseSettingsSource,
        ) -> Tuple[PydanticBaseSettingsSource, ...]:
            return env_settings, CliSettingsSource(settings_cls, cli_parse_args=['--foo', 'FOO FROM CLI'])

    env.set('FOO', 'FOO FROM ENV')

    cfg = CfgDefault(_cli_parse_args=['--foo', 'FOO FROM CLI'])
    assert cfg.model_dump() == {'foo': 'FOO FROM CLI'}

    cfg = CfgPrioritized()
    assert cfg.model_dump() == {'foo': 'FOO FROM ENV'}


@pytest.mark.parametrize('avoid_json', [True, False])
def test_cli_alias_arg(capsys, monkeypatch, avoid_json):
    class Cfg(BaseSettings, cli_avoid_json=avoid_json):
        alias_choice_w_path: str = Field(validation_alias=AliasChoices('a', AliasPath('path0', 1)))
        alias_choice_w_only_path: str = Field(validation_alias=AliasChoices(AliasPath('path1', 1)))
        alias_choice_no_path: str = Field(validation_alias=AliasChoices('b', 'c'))
        alias_path: str = Field(validation_alias=AliasPath('path2', 'deep', 1))
        alias_str: str = Field(validation_alias='str')

    cfg = Cfg(
        _cli_parse_args=[
            '-a',
            'a',
            '-b',
            'b',
            '--str',
            'str',
            '--path0',
            'a0,b0,c0',
            '--path1',
            'a1,b1,c1',
            '--path2',
            '{"deep": ["a2","b2","c2"]}',
        ]
    )
    assert cfg.model_dump() == {
        'alias_choice_w_path': 'a',
        'alias_choice_w_only_path': 'b1',
        'alias_choice_no_path': 'b',
        'alias_path': 'b2',
        'alias_str': 'str',
    }


@pytest.mark.parametrize('avoid_json', [True, False])
def test_cli_alias_nested_arg(capsys, monkeypatch, avoid_json):
    class Nested(BaseModel):
        alias_choice_w_path: str = Field(validation_alias=AliasChoices('a', AliasPath('path0', 1)))
        alias_choice_w_only_path: str = Field(validation_alias=AliasChoices(AliasPath('path1', 1)))
        alias_choice_no_path: str = Field(validation_alias=AliasChoices('b', 'c'))
        alias_path: str = Field(validation_alias=AliasPath('path2', 'deep', 1))
        alias_str: str = Field(validation_alias='str')

    class Cfg(BaseSettings, cli_avoid_json=avoid_json):
        nest: Nested

    cfg = Cfg(
        _cli_parse_args=[
            '--nest.a',
            'a',
            '--nest.b',
            'b',
            '--nest.str',
            'str',
            '--nest',
            '{"path0": ["a0","b0","c0"], "path1": ["a1","b1","c1"], "path2": {"deep": ["a2","b2","c2"]}}',
        ]
    )
    assert cfg.model_dump() == {
        'nest': {
            'alias_choice_w_path': 'a',
            'alias_choice_w_only_path': 'b1',
            'alias_choice_no_path': 'b',
            'alias_path': 'b2',
            'alias_str': 'str',
        }
    }


def test_cli_alias_exceptions(capsys, monkeypatch):
    with pytest.raises(SettingsError, match='subcommand argument BadCliSubCommand.foo has an alias'):

        class SubCmd(BaseModel):
            v0: int

        class BadCliSubCommand(BaseSettings):
            foo: CliSubCommand[SubCmd] = Field(alias='bar')

        BadCliSubCommand(_cli_parse_args=True)

    with pytest.raises(SettingsError, match='positional argument BadCliPositionalArg.foo has an alias'):

        class BadCliPositionalArg(BaseSettings):
            foo: CliPositionalArg[int] = Field(alias='bar')

        BadCliPositionalArg(_cli_parse_args=True)


def test_cli_case_insensitive_arg():
    class Cfg(BaseSettings, cli_exit_on_error=False):
        Foo: str
        Bar: str

    cfg = Cfg(_cli_parse_args=['--FOO=--VAL', '--BAR', '"--VAL"'])
    assert cfg.model_dump() == {'Foo': '--VAL', 'Bar': '"--VAL"'}

    cfg = Cfg(_cli_parse_args=['--Foo=--VAL', '--Bar', '"--VAL"'], _case_sensitive=True)
    assert cfg.model_dump() == {'Foo': '--VAL', 'Bar': '"--VAL"'}

    with pytest.raises(SettingsError, match='error parsing CLI: unrecognized arguments: --FOO=--VAL --BAR "--VAL"'):
        Cfg(_cli_parse_args=['--FOO=--VAL', '--BAR', '"--VAL"'], _case_sensitive=True)

    with pytest.raises(SettingsError, match='Case-insensitive matching is only supported on the internal root parser'):
        CliSettingsSource(Cfg, root_parser=CliDummyParser(), case_sensitive=False)


def test_cli_help_differentiation(capsys, monkeypatch):
    class Cfg(BaseSettings):
        foo: str
        bar: int = 123
        boo: int = Field(default_factory=lambda: 456)

    with monkeypatch.context() as m:
        m.setattr(sys, 'argv', ['example.py', '--help'])

        with pytest.raises(SystemExit):
            Cfg(_cli_parse_args=True)

        assert (
            re.sub(r'0x\w+', '0xffffffff', capsys.readouterr().out, flags=re.MULTILINE)
            == f"""usage: example.py [-h] [--foo str] [--bar int] [--boo int]

{ARGPARSE_OPTIONS_TEXT}:
  -h, --help  show this help message and exit
  --foo str   (required)
  --bar int   (default: 123)
  --boo int   (default: <function
              test_cli_help_differentiation.<locals>.Cfg.<lambda> at
              0xffffffff>)
"""
        )


def test_cli_help_string_format(capsys, monkeypatch):
    class Cfg(BaseSettings, cli_parse_args=True):
        date_str: str = '%Y-%m-%d'

    class MultilineDoc(BaseSettings, cli_parse_args=True):
        """
        My
        Multiline
        Doc
        """

    with monkeypatch.context() as m:
        m.setattr(sys, 'argv', ['example.py', '--help'])

        with pytest.raises(SystemExit):
            Cfg()

        assert (
            re.sub(r'0x\w+', '0xffffffff', capsys.readouterr().out, flags=re.MULTILINE)
            == f"""usage: example.py [-h] [--date_str str]

{ARGPARSE_OPTIONS_TEXT}:
  -h, --help      show this help message and exit
  --date_str str  (default: %Y-%m-%d)
"""
        )

        with pytest.raises(SystemExit):
            MultilineDoc()
        assert (
            capsys.readouterr().out
            == f"""usage: example.py [-h]

My
Multiline
Doc

{ARGPARSE_OPTIONS_TEXT}:
  -h, --help  show this help message and exit
"""
        )

        with pytest.raises(SystemExit):
            cli_settings_source = CliSettingsSource(MultilineDoc, formatter_class=argparse.HelpFormatter)
            MultilineDoc(_cli_settings_source=cli_settings_source(args=True))
        assert (
            capsys.readouterr().out
            == f"""usage: example.py [-h]

My Multiline Doc

{ARGPARSE_OPTIONS_TEXT}:
  -h, --help  show this help message and exit
"""
        )


def test_cli_help_default_or_none_model(capsys, monkeypatch):
    class DeeperSubModel(BaseModel):
        flag: bool

    class DeepSubModel(BaseModel):
        flag: bool
        deeper: Optional[DeeperSubModel] = None

    class SubModel(BaseModel):
        flag: bool
        deep: DeepSubModel = DeepSubModel(flag=True)

    class Settings(BaseSettings, cli_parse_args=True):
        flag: bool = True
        sub_model: SubModel = SubModel(flag=False)
        opt_model: Optional[DeepSubModel] = Field(None, description='Group Doc')
        fact_model: SubModel = Field(default_factory=lambda: SubModel(flag=True))

    with monkeypatch.context() as m:
        m.setattr(sys, 'argv', ['example.py', '--help'])

        with pytest.raises(SystemExit):
            Settings()
        assert (
            capsys.readouterr().out
            == f"""usage: example.py [-h] [--flag bool] [--sub_model JSON]
                  [--sub_model.flag bool] [--sub_model.deep JSON]
                  [--sub_model.deep.flag bool]
                  [--sub_model.deep.deeper {{JSON,null}}]
                  [--sub_model.deep.deeper.flag bool]
                  [--opt_model {{JSON,null}}] [--opt_model.flag bool]
                  [--opt_model.deeper {{JSON,null}}]
                  [--opt_model.deeper.flag bool] [--fact_model JSON]
                  [--fact_model.flag bool] [--fact_model.deep JSON]
                  [--fact_model.deep.flag bool]
                  [--fact_model.deep.deeper {{JSON,null}}]
                  [--fact_model.deep.deeper.flag bool]

{ARGPARSE_OPTIONS_TEXT}:
  -h, --help            show this help message and exit
  --flag bool           (default: True)

sub_model options:
  --sub_model JSON      set sub_model from JSON string
  --sub_model.flag bool
                        (default: False)

sub_model.deep options:
  --sub_model.deep JSON
                        set sub_model.deep from JSON string
  --sub_model.deep.flag bool
                        (default: True)

sub_model.deep.deeper options:
  default: null (undefined)

  --sub_model.deep.deeper {{JSON,null}}
                        set sub_model.deep.deeper from JSON string
  --sub_model.deep.deeper.flag bool
                        (ifdef: required)

opt_model options:
  default: null (undefined)
  Group Doc

  --opt_model {{JSON,null}}
                        set opt_model from JSON string
  --opt_model.flag bool
                        (ifdef: required)

opt_model.deeper options:
  default: null (undefined)

  --opt_model.deeper {{JSON,null}}
                        set opt_model.deeper from JSON string
  --opt_model.deeper.flag bool
                        (ifdef: required)

fact_model options:
  --fact_model JSON     set fact_model from JSON string
  --fact_model.flag bool
                        (default factory: <lambda>)

fact_model.deep options:
  --fact_model.deep JSON
                        set fact_model.deep from JSON string
  --fact_model.deep.flag bool
                        (default factory: <lambda>)

fact_model.deep.deeper options:
  --fact_model.deep.deeper {{JSON,null}}
                        set fact_model.deep.deeper from JSON string
  --fact_model.deep.deeper.flag bool
                        (default factory: <lambda>)
"""
        )


def test_cli_nested_dataclass_arg():
    @pydantic_dataclasses.dataclass
    class MyDataclass:
        foo: int
        bar: str

    class Settings(BaseSettings):
        n: MyDataclass

    s = Settings(_cli_parse_args=['--n.foo', '123', '--n.bar', 'bar value'])
    assert isinstance(s.n, MyDataclass)
    assert s.n.foo == 123
    assert s.n.bar == 'bar value'


def no_add_cli_arg_spaces(arg_str: str, has_quote_comma: bool = False) -> str:
    return arg_str


def add_cli_arg_spaces(arg_str: str, has_quote_comma: bool = False) -> str:
    arg_str = arg_str.replace('[', ' [ ')
    arg_str = arg_str.replace(']', ' ] ')
    arg_str = arg_str.replace('{', ' { ')
    arg_str = arg_str.replace('}', ' } ')
    arg_str = arg_str.replace(':', ' : ')
    if not has_quote_comma:
        arg_str = arg_str.replace(',', ' , ')
    else:
        arg_str = arg_str.replace('",', '" , ')
    return f' {arg_str} '


@pytest.mark.parametrize('arg_spaces', [no_add_cli_arg_spaces, add_cli_arg_spaces])
@pytest.mark.parametrize('prefix', ['', 'child.'])
def test_cli_list_arg(prefix, arg_spaces):
    class Obj(BaseModel):
        val: int

    class Child(BaseModel):
        num_list: Optional[List[int]] = None
        obj_list: Optional[List[Obj]] = None
        str_list: Optional[List[str]] = None
        union_list: Optional[List[Union[Obj, int]]] = None

    class Cfg(BaseSettings):
        num_list: Optional[List[int]] = None
        obj_list: Optional[List[Obj]] = None
        union_list: Optional[List[Union[Obj, int]]] = None
        str_list: Optional[List[str]] = None
        child: Optional[Child] = None

    def check_answer(cfg, prefix, expected):
        if prefix:
            assert cfg.model_dump() == {
                'num_list': None,
                'obj_list': None,
                'union_list': None,
                'str_list': None,
                'child': expected,
            }
        else:
            expected['child'] = None
            assert cfg.model_dump() == expected

    args: List[str] = []
    args = [f'--{prefix}num_list', arg_spaces('[1,2]')]
    args += [f'--{prefix}num_list', arg_spaces('3,4')]
    args += [f'--{prefix}num_list', '5', f'--{prefix}num_list', '6']
    cfg = Cfg(_cli_parse_args=args)
    expected = {
        'num_list': [1, 2, 3, 4, 5, 6],
        'obj_list': None,
        'union_list': None,
        'str_list': None,
    }
    check_answer(cfg, prefix, expected)

    args = [f'--{prefix}obj_list', arg_spaces('[{"val":1},{"val":2}]')]
    args += [f'--{prefix}obj_list', arg_spaces('{"val":3},{"val":4}')]
    args += [f'--{prefix}obj_list', arg_spaces('{"val":5}'), f'--{prefix}obj_list', arg_spaces('{"val":6}')]
    cfg = Cfg(_cli_parse_args=args)
    expected = {
        'num_list': None,
        'obj_list': [{'val': 1}, {'val': 2}, {'val': 3}, {'val': 4}, {'val': 5}, {'val': 6}],
        'union_list': None,
        'str_list': None,
    }
    check_answer(cfg, prefix, expected)

    args = [f'--{prefix}union_list', arg_spaces('[{"val":1},2]'), f'--{prefix}union_list', arg_spaces('[3,{"val":4}]')]
    args += [f'--{prefix}union_list', arg_spaces('{"val":5},6'), f'--{prefix}union_list', arg_spaces('7,{"val":8}')]
    args += [f'--{prefix}union_list', arg_spaces('{"val":9}'), f'--{prefix}union_list', '10']
    cfg = Cfg(_cli_parse_args=args)
    expected = {
        'num_list': None,
        'obj_list': None,
        'union_list': [{'val': 1}, 2, 3, {'val': 4}, {'val': 5}, 6, 7, {'val': 8}, {'val': 9}, 10],
        'str_list': None,
    }
    check_answer(cfg, prefix, expected)

    args = [f'--{prefix}str_list', arg_spaces('["0,0","1,1"]', has_quote_comma=True)]
    args += [f'--{prefix}str_list', arg_spaces('"2,2","3,3"', has_quote_comma=True)]
    args += [
        f'--{prefix}str_list',
        arg_spaces('"4,4"', has_quote_comma=True),
        f'--{prefix}str_list',
        arg_spaces('"5,5"', has_quote_comma=True),
    ]
    cfg = Cfg(_cli_parse_args=args)
    expected = {
        'num_list': None,
        'obj_list': None,
        'union_list': None,
        'str_list': ['0,0', '1,1', '2,2', '3,3', '4,4', '5,5'],
    }
    check_answer(cfg, prefix, expected)


@pytest.mark.parametrize('arg_spaces', [no_add_cli_arg_spaces, add_cli_arg_spaces])
def test_cli_list_json_value_parsing(arg_spaces):
    class Cfg(BaseSettings):
        json_list: List[Union[str, bool, None]]

    assert Cfg(
        _cli_parse_args=[
            '--json_list',
            arg_spaces('true,"true"'),
            '--json_list',
            arg_spaces('false,"false"'),
            '--json_list',
            arg_spaces('null,"null"'),
            '--json_list',
            arg_spaces('hi,"bye"'),
        ]
    ).model_dump() == {'json_list': [True, 'true', False, 'false', None, 'null', 'hi', 'bye']}

    assert Cfg(_cli_parse_args=['--json_list', '"","","",""']).model_dump() == {'json_list': ['', '', '', '']}
    assert Cfg(_cli_parse_args=['--json_list', ',,,']).model_dump() == {'json_list': ['', '', '', '']}


@pytest.mark.parametrize('arg_spaces', [no_add_cli_arg_spaces, add_cli_arg_spaces])
@pytest.mark.parametrize('prefix', ['', 'child.'])
def test_cli_dict_arg(prefix, arg_spaces):
    class Child(BaseModel):
        check_dict: Dict[str, str]

    class Cfg(BaseSettings):
        check_dict: Optional[Dict[str, str]] = None
        child: Optional[Child] = None

    args: List[str] = []
    args = [f'--{prefix}check_dict', arg_spaces('{"k1":"a","k2":"b"}')]
    args += [f'--{prefix}check_dict', arg_spaces('{"k3":"c"},{"k4":"d"}')]
    args += [f'--{prefix}check_dict', arg_spaces('{"k5":"e"}'), f'--{prefix}check_dict', arg_spaces('{"k6":"f"}')]
    args += [f'--{prefix}check_dict', arg_spaces('[k7=g,k8=h]')]
    args += [f'--{prefix}check_dict', arg_spaces('k9=i,k10=j')]
    args += [f'--{prefix}check_dict', arg_spaces('k11=k'), f'--{prefix}check_dict', arg_spaces('k12=l')]
    args += [
        f'--{prefix}check_dict',
        arg_spaces('[{"k13":"m"},k14=n]'),
        f'--{prefix}check_dict',
        arg_spaces('[k15=o,{"k16":"p"}]'),
    ]
    args += [
        f'--{prefix}check_dict',
        arg_spaces('{"k17":"q"},k18=r'),
        f'--{prefix}check_dict',
        arg_spaces('k19=s,{"k20":"t"}'),
    ]
    args += [f'--{prefix}check_dict', arg_spaces('{"k21":"u"},k22=v,{"k23":"w"}')]
    args += [f'--{prefix}check_dict', arg_spaces('k24=x,{"k25":"y"},k26=z')]
    args += [f'--{prefix}check_dict', arg_spaces('[k27="x,y",k28="x,y"]', has_quote_comma=True)]
    args += [f'--{prefix}check_dict', arg_spaces('k29="x,y",k30="x,y"', has_quote_comma=True)]
    args += [
        f'--{prefix}check_dict',
        arg_spaces('k31="x,y"', has_quote_comma=True),
        f'--{prefix}check_dict',
        arg_spaces('k32="x,y"', has_quote_comma=True),
    ]
    cfg = Cfg(_cli_parse_args=args)
    expected: Dict[str, Any] = {
        'check_dict': {
            'k1': 'a',
            'k2': 'b',
            'k3': 'c',
            'k4': 'd',
            'k5': 'e',
            'k6': 'f',
            'k7': 'g',
            'k8': 'h',
            'k9': 'i',
            'k10': 'j',
            'k11': 'k',
            'k12': 'l',
            'k13': 'm',
            'k14': 'n',
            'k15': 'o',
            'k16': 'p',
            'k17': 'q',
            'k18': 'r',
            'k19': 's',
            'k20': 't',
            'k21': 'u',
            'k22': 'v',
            'k23': 'w',
            'k24': 'x',
            'k25': 'y',
            'k26': 'z',
            'k27': 'x,y',
            'k28': 'x,y',
            'k29': 'x,y',
            'k30': 'x,y',
            'k31': 'x,y',
            'k32': 'x,y',
        }
    }
    if prefix:
        expected = {'check_dict': None, 'child': expected}
    else:
        expected['child'] = None
    assert cfg.model_dump() == expected

    with pytest.raises(SettingsError, match=f'Parsing error encountered for {prefix}check_dict: Mismatched quotes'):
        cfg = Cfg(_cli_parse_args=[f'--{prefix}check_dict', 'k9="i'])

    with pytest.raises(SettingsError, match=f'Parsing error encountered for {prefix}check_dict: Mismatched quotes'):
        cfg = Cfg(_cli_parse_args=[f'--{prefix}check_dict', 'k9=i"'])


def test_cli_union_dict_arg():
    class Cfg(BaseSettings):
        union_str_dict: Union[str, Dict[str, Any]]

    with pytest.raises(ValidationError) as exc_info:
        args = ['--union_str_dict', 'hello world', '--union_str_dict', 'hello world']
        cfg = Cfg(_cli_parse_args=args)
    assert exc_info.value.errors(include_url=False) == [
        {
            'input': [
                'hello world',
                'hello world',
            ],
            'loc': (
                'union_str_dict',
                'str',
            ),
            'msg': 'Input should be a valid string',
            'type': 'string_type',
        },
        {
            'input': [
                'hello world',
                'hello world',
            ],
            'loc': (
                'union_str_dict',
                'dict[str,any]',
            ),
            'msg': 'Input should be a valid dictionary',
            'type': 'dict_type',
        },
    ]

    args = ['--union_str_dict', 'hello world']
    cfg = Cfg(_cli_parse_args=args)
    assert cfg.model_dump() == {'union_str_dict': 'hello world'}

    args = ['--union_str_dict', '{"hello": "world"}']
    cfg = Cfg(_cli_parse_args=args)
    assert cfg.model_dump() == {'union_str_dict': {'hello': 'world'}}

    args = ['--union_str_dict', 'hello=world']
    cfg = Cfg(_cli_parse_args=args)
    assert cfg.model_dump() == {'union_str_dict': {'hello': 'world'}}

    args = ['--union_str_dict', '"hello=world"']
    cfg = Cfg(_cli_parse_args=args)
    assert cfg.model_dump() == {'union_str_dict': 'hello=world'}

    class Cfg(BaseSettings):
        union_list_dict: Union[List[str], Dict[str, Any]]

    with pytest.raises(ValidationError) as exc_info:
        args = ['--union_list_dict', 'hello,world']
        cfg = Cfg(_cli_parse_args=args)
    assert exc_info.value.errors(include_url=False) == [
        {
            'input': 'hello,world',
            'loc': (
                'union_list_dict',
                'list[str]',
            ),
            'msg': 'Input should be a valid list',
            'type': 'list_type',
        },
        {
            'input': 'hello,world',
            'loc': (
                'union_list_dict',
                'dict[str,any]',
            ),
            'msg': 'Input should be a valid dictionary',
            'type': 'dict_type',
        },
    ]

    args = ['--union_list_dict', 'hello,world', '--union_list_dict', 'hello,world']
    cfg = Cfg(_cli_parse_args=args)
    assert cfg.model_dump() == {'union_list_dict': ['hello', 'world', 'hello', 'world']}

    args = ['--union_list_dict', '[hello,world]']
    cfg = Cfg(_cli_parse_args=args)
    assert cfg.model_dump() == {'union_list_dict': ['hello', 'world']}

    args = ['--union_list_dict', '{"hello": "world"}']
    cfg = Cfg(_cli_parse_args=args)
    assert cfg.model_dump() == {'union_list_dict': {'hello': 'world'}}

    args = ['--union_list_dict', 'hello=world']
    cfg = Cfg(_cli_parse_args=args)
    assert cfg.model_dump() == {'union_list_dict': {'hello': 'world'}}

    with pytest.raises(ValidationError) as exc_info:
        args = ['--union_list_dict', '"hello=world"']
        cfg = Cfg(_cli_parse_args=args)
    assert exc_info.value.errors(include_url=False) == [
        {
            'input': 'hello=world',
            'loc': (
                'union_list_dict',
                'list[str]',
            ),
            'msg': 'Input should be a valid list',
            'type': 'list_type',
        },
        {
            'input': 'hello=world',
            'loc': (
                'union_list_dict',
                'dict[str,any]',
            ),
            'msg': 'Input should be a valid dictionary',
            'type': 'dict_type',
        },
    ]

    args = ['--union_list_dict', '["hello=world"]']
    cfg = Cfg(_cli_parse_args=args)
    assert cfg.model_dump() == {'union_list_dict': ['hello=world']}


def test_cli_nested_dict_arg():
    class Cfg(BaseSettings):
        check_dict: Dict[str, Any]

    args = ['--check_dict', '{"k1":{"a": 1}},{"k2":{"b": 2}}']
    cfg = Cfg(_cli_parse_args=args)
    assert cfg.model_dump() == {'check_dict': {'k1': {'a': 1}, 'k2': {'b': 2}}}

    with pytest.raises(
        SettingsError,
        match=re.escape('Parsing error encountered for check_dict: not enough values to unpack (expected 2, got 1)'),
    ):
        args = ['--check_dict', '{"k1":{"a": 1}},"k2":{"b": 2}}']
        cfg = Cfg(_cli_parse_args=args)

    with pytest.raises(SettingsError, match='Parsing error encountered for check_dict: Missing end delimiter "}"'):
        args = ['--check_dict', '{"k1":{"a": 1}},{"k2":{"b": 2}']
        cfg = Cfg(_cli_parse_args=args)


def test_cli_subcommand_with_positionals():
    @pydantic_dataclasses.dataclass
    class FooPlugin:
        my_feature: bool = False

    @pydantic_dataclasses.dataclass
    class BarPlugin:
        my_feature: bool = False

    bar = BarPlugin()
    with pytest.raises(SystemExit, match='Error: CLI subcommand is required but no subcommands were found.'):
        get_subcommand(bar)
    with pytest.raises(SettingsError, match='Error: CLI subcommand is required but no subcommands were found.'):
        get_subcommand(bar, is_exit_on_error=False)

    @pydantic_dataclasses.dataclass
    class Plugins:
        foo: CliSubCommand[FooPlugin]
        bar: CliSubCommand[BarPlugin]

    class Clone(BaseModel):
        repository: CliPositionalArg[str]
        directory: CliPositionalArg[str]
        local: bool = False
        shared: bool = False

    class Init(BaseModel):
        directory: CliPositionalArg[str]
        quiet: bool = False
        bare: bool = False

    class Git(BaseSettings):
        clone: CliSubCommand[Clone]
        init: CliSubCommand[Init]
        plugins: CliSubCommand[Plugins]

    git = Git(_cli_parse_args=[])
    assert git.model_dump() == {
        'clone': None,
        'init': None,
        'plugins': None,
    }
    assert get_subcommand(git, is_required=False) is None
    with pytest.raises(SystemExit, match='Error: CLI subcommand is required {clone, init, plugins}'):
        get_subcommand(git)
    with pytest.raises(SettingsError, match='Error: CLI subcommand is required {clone, init, plugins}'):
        get_subcommand(git, is_exit_on_error=False)

    git = Git(_cli_parse_args=['init', '--quiet', 'true', 'dir/path'])
    assert git.model_dump() == {
        'clone': None,
        'init': {'directory': 'dir/path', 'quiet': True, 'bare': False},
        'plugins': None,
    }
    assert get_subcommand(git) == git.init
    assert get_subcommand(git, is_required=False) == git.init

    git = Git(_cli_parse_args=['clone', 'repo', '.', '--shared', 'true'])
    assert git.model_dump() == {
        'clone': {'repository': 'repo', 'directory': '.', 'local': False, 'shared': True},
        'init': None,
        'plugins': None,
    }
    assert get_subcommand(git) == git.clone
    assert get_subcommand(git, is_required=False) == git.clone

    git = Git(_cli_parse_args=['plugins', 'bar'])
    assert git.model_dump() == {
        'clone': None,
        'init': None,
        'plugins': {'foo': None, 'bar': {'my_feature': False}},
    }
    assert get_subcommand(git) == git.plugins
    assert get_subcommand(git, is_required=False) == git.plugins
    assert get_subcommand(get_subcommand(git)) == git.plugins.bar
    assert get_subcommand(get_subcommand(git), is_required=False) == git.plugins.bar


def test_cli_union_similar_sub_models():
    class ChildA(BaseModel):
        name: str = 'child a'
        diff_a: str = 'child a difference'

    class ChildB(BaseModel):
        name: str = 'child b'
        diff_b: str = 'child b difference'

    class Cfg(BaseSettings):
        child: Union[ChildA, ChildB]

    cfg = Cfg(_cli_parse_args=['--child.name', 'new name a', '--child.diff_a', 'new diff a'])
    assert cfg.model_dump() == {'child': {'name': 'new name a', 'diff_a': 'new diff a'}}


def test_cli_enums(capsys, monkeypatch):
    class Pet(IntEnum):
        dog = 0
        cat = 1
        bird = 2

    class Cfg(BaseSettings):
        pet: Pet = Pet.dog
        union_pet: Union[Pet, int] = 43

    cfg = Cfg(_cli_parse_args=['--pet', 'cat', '--union_pet', 'dog'])
    assert cfg.model_dump() == {'pet': Pet.cat, 'union_pet': Pet.dog}

    with pytest.raises(ValidationError) as exc_info:
        Cfg(_cli_parse_args=['--pet', 'rock'])
    assert exc_info.value.errors(include_url=False) == [
        {
            'type': 'enum',
            'loc': ('pet',),
            'msg': 'Input should be 0, 1 or 2',
            'input': 'rock',
            'ctx': {'expected': '0, 1 or 2'},
        }
    ]

    with monkeypatch.context() as m:
        m.setattr(sys, 'argv', ['example.py', '--help'])

        with pytest.raises(SystemExit):
            Cfg(_cli_parse_args=True)
        assert (
            capsys.readouterr().out
            == f"""usage: example.py [-h] [--pet {{dog,cat,bird}}]
                  [--union_pet {{{{dog,cat,bird}},int}}]

{ARGPARSE_OPTIONS_TEXT}:
  -h, --help            show this help message and exit
  --pet {{dog,cat,bird}}  (default: dog)
  --union_pet {{{{dog,cat,bird}},int}}
                        (default: 43)
"""
        )


def test_cli_literals():
    class Cfg(BaseSettings):
        pet: Literal['dog', 'cat', 'bird']

    cfg = Cfg(_cli_parse_args=['--pet', 'cat'])
    assert cfg.model_dump() == {'pet': 'cat'}

    with pytest.raises(ValidationError) as exc_info:
        Cfg(_cli_parse_args=['--pet', 'rock'])
    assert exc_info.value.errors(include_url=False) == [
        {
            'ctx': {'expected': "'dog', 'cat' or 'bird'"},
            'type': 'literal_error',
            'loc': ('pet',),
            'msg': "Input should be 'dog', 'cat' or 'bird'",
            'input': 'rock',
        }
    ]


def test_cli_annotation_exceptions(monkeypatch):
    class SubCmdAlt(BaseModel):
        pass

    class SubCmd(BaseModel):
        pass

    with monkeypatch.context() as m:
        m.setattr(sys, 'argv', ['example.py', '--help'])

        with pytest.raises(
            SettingsError, match='CliSubCommand is not outermost annotation for SubCommandNotOutermost.subcmd'
        ):

            class SubCommandNotOutermost(BaseSettings, cli_parse_args=True):
                subcmd: Union[int, CliSubCommand[SubCmd]]

            SubCommandNotOutermost()

        with pytest.raises(SettingsError, match='subcommand argument SubCommandHasDefault.subcmd has a default value'):

            class SubCommandHasDefault(BaseSettings, cli_parse_args=True):
                subcmd: CliSubCommand[SubCmd] = SubCmd()

            SubCommandHasDefault()

        with pytest.raises(
            SettingsError, match='subcommand argument SubCommandMultipleTypes.subcmd has multiple types'
        ):

            class SubCommandMultipleTypes(BaseSettings, cli_parse_args=True):
                subcmd: CliSubCommand[Union[SubCmd, SubCmdAlt]]

            SubCommandMultipleTypes()

        with pytest.raises(
            SettingsError, match='subcommand argument SubCommandNotModel.subcmd is not derived from BaseModel'
        ):

            class SubCommandNotModel(BaseSettings, cli_parse_args=True):
                subcmd: CliSubCommand[str]

            SubCommandNotModel()

        with pytest.raises(
            SettingsError, match='CliPositionalArg is not outermost annotation for PositionalArgNotOutermost.pos_arg'
        ):

            class PositionalArgNotOutermost(BaseSettings, cli_parse_args=True):
                pos_arg: Union[int, CliPositionalArg[str]]

            PositionalArgNotOutermost()

        with pytest.raises(
            SettingsError, match='positional argument PositionalArgHasDefault.pos_arg has a default value'
        ):

            class PositionalArgHasDefault(BaseSettings, cli_parse_args=True):
                pos_arg: CliPositionalArg[str] = 'bad'

            PositionalArgHasDefault()

    with pytest.raises(
        SettingsError, match=re.escape("cli_parse_args must be List[str] or Tuple[str, ...], recieved <class 'str'>")
    ):

        class InvalidCliParseArgsType(BaseSettings, cli_parse_args='invalid type'):
            val: int

        InvalidCliParseArgsType()

    with pytest.raises(SettingsError, match='CliExplicitFlag argument CliFlagNotBool.flag is not of type bool'):

        class CliFlagNotBool(BaseSettings, cli_parse_args=True):
            flag: CliExplicitFlag[int] = False

        CliFlagNotBool()

    if sys.version_info < (3, 9):
        with pytest.raises(
            SettingsError,
            match='CliImplicitFlag argument CliFlag38NotOpt.flag must have default for python versions < 3.9',
        ):

            class CliFlag38NotOpt(BaseSettings, cli_parse_args=True):
                flag: CliImplicitFlag[bool]

            CliFlag38NotOpt()


@pytest.mark.parametrize('enforce_required', [True, False])
def test_cli_bool_flags(monkeypatch, enforce_required):
    if sys.version_info < (3, 9):

        class ExplicitSettings(BaseSettings, cli_enforce_required=enforce_required):
            explicit_req: bool
            explicit_opt: bool = False
            implicit_opt: CliImplicitFlag[bool] = False

        class ImplicitSettings(BaseSettings, cli_implicit_flags=True, cli_enforce_required=enforce_required):
            explicit_req: bool
            explicit_opt: CliExplicitFlag[bool] = False
            implicit_opt: bool = False

        expected = {
            'explicit_req': True,
            'explicit_opt': False,
            'implicit_opt': False,
        }

        assert ExplicitSettings(_cli_parse_args=['--explicit_req=True']).model_dump() == expected
        assert ImplicitSettings(_cli_parse_args=['--explicit_req=True']).model_dump() == expected
    else:

        class ExplicitSettings(BaseSettings, cli_enforce_required=enforce_required):
            explicit_req: bool
            explicit_opt: bool = False
            implicit_req: CliImplicitFlag[bool]
            implicit_opt: CliImplicitFlag[bool] = False

        class ImplicitSettings(BaseSettings, cli_implicit_flags=True, cli_enforce_required=enforce_required):
            explicit_req: CliExplicitFlag[bool]
            explicit_opt: CliExplicitFlag[bool] = False
            implicit_req: bool
            implicit_opt: bool = False

        expected = {
            'explicit_req': True,
            'explicit_opt': False,
            'implicit_req': True,
            'implicit_opt': False,
        }

        assert ExplicitSettings(_cli_parse_args=['--explicit_req=True', '--implicit_req']).model_dump() == expected
        assert ImplicitSettings(_cli_parse_args=['--explicit_req=True', '--implicit_req']).model_dump() == expected


def test_cli_avoid_json(capsys, monkeypatch):
    class SubModel(BaseModel):
        v1: int

    class Settings(BaseSettings):
        sub_model: SubModel

        model_config = SettingsConfigDict(cli_parse_args=True)

    with monkeypatch.context() as m:
        m.setattr(sys, 'argv', ['example.py', '--help'])

        with pytest.raises(SystemExit):
            Settings(_cli_avoid_json=False)

        assert (
            capsys.readouterr().out
            == f"""usage: example.py [-h] [--sub_model JSON] [--sub_model.v1 int]

{ARGPARSE_OPTIONS_TEXT}:
  -h, --help          show this help message and exit

sub_model options:
  --sub_model JSON    set sub_model from JSON string
  --sub_model.v1 int  (required)
"""
        )

        with pytest.raises(SystemExit):
            Settings(_cli_avoid_json=True)

        assert (
            capsys.readouterr().out
            == f"""usage: example.py [-h] [--sub_model.v1 int]

{ARGPARSE_OPTIONS_TEXT}:
  -h, --help          show this help message and exit

sub_model options:
  --sub_model.v1 int  (required)
"""
        )


def test_cli_remove_empty_groups(capsys, monkeypatch):
    class SubModel(BaseModel):
        pass

    class Settings(BaseSettings):
        sub_model: SubModel

        model_config = SettingsConfigDict(cli_parse_args=True)

    with monkeypatch.context() as m:
        m.setattr(sys, 'argv', ['example.py', '--help'])

        with pytest.raises(SystemExit):
            Settings(_cli_avoid_json=False)

        assert (
            capsys.readouterr().out
            == f"""usage: example.py [-h] [--sub_model JSON]

{ARGPARSE_OPTIONS_TEXT}:
  -h, --help        show this help message and exit

sub_model options:
  --sub_model JSON  set sub_model from JSON string
"""
        )

        with pytest.raises(SystemExit):
            Settings(_cli_avoid_json=True)

        assert (
            capsys.readouterr().out
            == f"""usage: example.py [-h]

{ARGPARSE_OPTIONS_TEXT}:
  -h, --help  show this help message and exit
"""
        )


def test_cli_hide_none_type(capsys, monkeypatch):
    class Settings(BaseSettings):
        v0: Optional[str]

        model_config = SettingsConfigDict(cli_parse_args=True)

    with monkeypatch.context() as m:
        m.setattr(sys, 'argv', ['example.py', '--help'])

        with pytest.raises(SystemExit):
            Settings(_cli_hide_none_type=False)

        assert (
            capsys.readouterr().out
            == f"""usage: example.py [-h] [--v0 {{str,null}}]

{ARGPARSE_OPTIONS_TEXT}:
  -h, --help       show this help message and exit
  --v0 {{str,null}}  (required)
"""
        )

        with pytest.raises(SystemExit):
            Settings(_cli_hide_none_type=True)

        assert (
            capsys.readouterr().out
            == f"""usage: example.py [-h] [--v0 str]

{ARGPARSE_OPTIONS_TEXT}:
  -h, --help  show this help message and exit
  --v0 str    (required)
"""
        )


def test_cli_use_class_docs_for_groups(capsys, monkeypatch):
    class SubModel(BaseModel):
        """The help text from the class docstring"""

        v1: int

    class Settings(BaseSettings):
        """My application help text."""

        sub_model: SubModel = Field(description='The help text from the field description')

        model_config = SettingsConfigDict(cli_parse_args=True)

    with monkeypatch.context() as m:
        m.setattr(sys, 'argv', ['example.py', '--help'])

        with pytest.raises(SystemExit):
            Settings(_cli_use_class_docs_for_groups=False)

        assert (
            capsys.readouterr().out
            == f"""usage: example.py [-h] [--sub_model JSON] [--sub_model.v1 int]

My application help text.

{ARGPARSE_OPTIONS_TEXT}:
  -h, --help          show this help message and exit

sub_model options:
  The help text from the field description

  --sub_model JSON    set sub_model from JSON string
  --sub_model.v1 int  (required)
"""
        )

        with pytest.raises(SystemExit):
            Settings(_cli_use_class_docs_for_groups=True)

        assert (
            capsys.readouterr().out
            == f"""usage: example.py [-h] [--sub_model JSON] [--sub_model.v1 int]

My application help text.

{ARGPARSE_OPTIONS_TEXT}:
  -h, --help          show this help message and exit

sub_model options:
  The help text from the class docstring

  --sub_model JSON    set sub_model from JSON string
  --sub_model.v1 int  (required)
"""
        )


def test_cli_enforce_required(env):
    class Settings(BaseSettings, cli_exit_on_error=False):
        my_required_field: str

    env.set('MY_REQUIRED_FIELD', 'hello from environment')

    assert Settings(_cli_parse_args=[], _cli_enforce_required=False).model_dump() == {
        'my_required_field': 'hello from environment'
    }

    with pytest.raises(
        SettingsError, match='error parsing CLI: the following arguments are required: --my_required_field'
    ):
        Settings(_cli_parse_args=[], _cli_enforce_required=True).model_dump()


def test_cli_exit_on_error(capsys, monkeypatch):
    class Settings(BaseSettings, cli_parse_args=True): ...

    with monkeypatch.context() as m:
        m.setattr(sys, 'argv', ['example.py', '--bad-arg'])

        with pytest.raises(SystemExit):
            Settings()
        assert (
            capsys.readouterr().err
            == """usage: example.py [-h]
example.py: error: unrecognized arguments: --bad-arg
"""
        )

        with pytest.raises(SettingsError, match='error parsing CLI: unrecognized arguments: --bad-arg'):
            Settings(_cli_exit_on_error=False)


@pytest.mark.parametrize('parser_type', [pytest.Parser, argparse.ArgumentParser, CliDummyParser])
@pytest.mark.parametrize('prefix', ['', 'cfg'])
def test_cli_user_settings_source(parser_type, prefix):
    class Cfg(BaseSettings):
        pet: Literal['dog', 'cat', 'bird'] = 'bird'

    if parser_type is pytest.Parser:
        parser = pytest.Parser(_ispytest=True)
        parse_args = parser.parse
        add_arg = parser.addoption
        cli_cfg_settings = CliSettingsSource(
            Cfg,
            cli_prefix=prefix,
            root_parser=parser,
            parse_args_method=pytest.Parser.parse,
            add_argument_method=pytest.Parser.addoption,
            add_argument_group_method=pytest.Parser.getgroup,
            add_parser_method=None,
            add_subparsers_method=None,
            formatter_class=None,
        )
    elif parser_type is CliDummyParser:
        parser = CliDummyParser()
        parse_args = parser.parse_args
        add_arg = parser.add_argument
        cli_cfg_settings = CliSettingsSource(
            Cfg,
            cli_prefix=prefix,
            root_parser=parser,
            parse_args_method=CliDummyParser.parse_args,
            add_argument_method=CliDummyParser.add_argument,
            add_argument_group_method=CliDummyParser.add_argument_group,
            add_parser_method=CliDummySubParsers.add_parser,
            add_subparsers_method=CliDummyParser.add_subparsers,
        )
    else:
        parser = argparse.ArgumentParser()
        parse_args = parser.parse_args
        add_arg = parser.add_argument
        cli_cfg_settings = CliSettingsSource(Cfg, cli_prefix=prefix, root_parser=parser)

    add_arg('--fruit', choices=['pear', 'kiwi', 'lime'])

    args = ['--fruit', 'pear']
    parsed_args = parse_args(args)
    assert Cfg(_cli_settings_source=cli_cfg_settings(parsed_args=parsed_args)).model_dump() == {'pet': 'bird'}
    assert Cfg(_cli_settings_source=cli_cfg_settings(args=args)).model_dump() == {'pet': 'bird'}
    assert Cfg(_cli_settings_source=cli_cfg_settings(args=False)).model_dump() == {'pet': 'bird'}

    arg_prefix = f'{prefix}.' if prefix else ''
    args = ['--fruit', 'kiwi', f'--{arg_prefix}pet', 'dog']
    parsed_args = parse_args(args)
    assert Cfg(_cli_settings_source=cli_cfg_settings(parsed_args=parsed_args)).model_dump() == {'pet': 'dog'}
    assert Cfg(_cli_settings_source=cli_cfg_settings(args=args)).model_dump() == {'pet': 'dog'}
    assert Cfg(_cli_settings_source=cli_cfg_settings(args=False)).model_dump() == {'pet': 'bird'}

    parsed_args = parse_args(['--fruit', 'kiwi', f'--{arg_prefix}pet', 'cat'])
    assert Cfg(_cli_settings_source=cli_cfg_settings(parsed_args=vars(parsed_args))).model_dump() == {'pet': 'cat'}
    assert Cfg(_cli_settings_source=cli_cfg_settings(args=False)).model_dump() == {'pet': 'bird'}


@pytest.mark.parametrize('prefix', ['', 'cfg'])
def test_cli_dummy_user_settings_with_subcommand(prefix):
    class DogCommands(BaseModel):
        name: str = 'Bob'
        command: Literal['roll', 'bark', 'sit'] = 'sit'

    class Cfg(BaseSettings):
        pet: Literal['dog', 'cat', 'bird'] = 'bird'
        command: CliSubCommand[DogCommands]

    parser = CliDummyParser()
    cli_cfg_settings = CliSettingsSource(
        Cfg,
        root_parser=parser,
        cli_prefix=prefix,
        parse_args_method=CliDummyParser.parse_args,
        add_argument_method=CliDummyParser.add_argument,
        add_argument_group_method=CliDummyParser.add_argument_group,
        add_parser_method=CliDummySubParsers.add_parser,
        add_subparsers_method=CliDummyParser.add_subparsers,
    )

    parser.add_argument('--fruit', choices=['pear', 'kiwi', 'lime'])

    args = ['--fruit', 'pear']
    parsed_args = parser.parse_args(args)
    assert Cfg(_cli_settings_source=cli_cfg_settings(parsed_args=parsed_args)).model_dump() == {
        'pet': 'bird',
        'command': None,
    }
    assert Cfg(_cli_settings_source=cli_cfg_settings(args=args)).model_dump() == {
        'pet': 'bird',
        'command': None,
    }

    arg_prefix = f'{prefix}.' if prefix else ''
    args = ['--fruit', 'kiwi', f'--{arg_prefix}pet', 'dog']
    parsed_args = parser.parse_args(args)
    assert Cfg(_cli_settings_source=cli_cfg_settings(parsed_args=parsed_args)).model_dump() == {
        'pet': 'dog',
        'command': None,
    }
    assert Cfg(_cli_settings_source=cli_cfg_settings(args=args)).model_dump() == {
        'pet': 'dog',
        'command': None,
    }

    parsed_args = parser.parse_args(['--fruit', 'kiwi', f'--{arg_prefix}pet', 'cat'])
    assert Cfg(_cli_settings_source=cli_cfg_settings(parsed_args=vars(parsed_args))).model_dump() == {
        'pet': 'cat',
        'command': None,
    }

    args = ['--fruit', 'kiwi', f'--{arg_prefix}pet', 'dog', 'command', '--name', 'ralph', '--command', 'roll']
    parsed_args = parser.parse_args(args)
    assert Cfg(_cli_settings_source=cli_cfg_settings(parsed_args=vars(parsed_args))).model_dump() == {
        'pet': 'dog',
        'command': {'name': 'ralph', 'command': 'roll'},
    }
    assert Cfg(_cli_settings_source=cli_cfg_settings(args=args)).model_dump() == {
        'pet': 'dog',
        'command': {'name': 'ralph', 'command': 'roll'},
    }


def test_cli_user_settings_source_exceptions():
    class Cfg(BaseSettings):
        pet: Literal['dog', 'cat', 'bird'] = 'bird'

    with pytest.raises(SettingsError, match='`args` and `parsed_args` are mutually exclusive'):
        args = ['--pet', 'dog']
        parsed_args = {'pet': 'dog'}
        cli_cfg_settings = CliSettingsSource(Cfg)
        Cfg(_cli_settings_source=cli_cfg_settings(args=args, parsed_args=parsed_args))

    with pytest.raises(SettingsError, match='CLI settings source prefix is invalid: .cfg'):
        CliSettingsSource(Cfg, cli_prefix='.cfg')

    with pytest.raises(SettingsError, match='CLI settings source prefix is invalid: cfg.'):
        CliSettingsSource(Cfg, cli_prefix='cfg.')

    with pytest.raises(SettingsError, match='CLI settings source prefix is invalid: 123'):
        CliSettingsSource(Cfg, cli_prefix='123')

    class Food(BaseModel):
        fruit: FruitsEnum = FruitsEnum.kiwi

    class CfgWithSubCommand(BaseSettings):
        pet: Literal['dog', 'cat', 'bird'] = 'bird'
        food: CliSubCommand[Food]

    with pytest.raises(
        SettingsError,
        match='cannot connect CLI settings source root parser: add_subparsers_method is set to `None` but is needed for connecting',
    ):
        CliSettingsSource(CfgWithSubCommand, add_subparsers_method=None)


@pytest.mark.parametrize(
    'value,expected',
    [
        (str, 'str'),
        ('foobar', 'str'),
        ('SomeForwardRefString', 'str'),  # included to document current behavior; could be changed
        (List['SomeForwardRef'], "List[ForwardRef('SomeForwardRef')]"),  # noqa: F821
        (Union[str, int], '{str,int}'),
        (list, 'list'),
        (List, 'List'),
        ([1, 2, 3], 'list'),
        (List[Dict[str, int]], 'List[Dict[str,int]]'),
        (Tuple[str, int, float], 'Tuple[str,int,float]'),
        (Tuple[str, ...], 'Tuple[str,...]'),
        (Union[int, List[str], Tuple[str, int]], '{int,List[str],Tuple[str,int]}'),
        (foobar, 'foobar'),
        (LoggedVar, 'LoggedVar'),
        (LoggedVar(), 'LoggedVar'),
        (Representation(), 'Representation()'),
        (typing.Literal[1, 2, 3], '{1,2,3}'),
        (typing_extensions.Literal[1, 2, 3], '{1,2,3}'),
        (typing.Literal['a', 'b', 'c'], '{a,b,c}'),
        (typing_extensions.Literal['a', 'b', 'c'], '{a,b,c}'),
        (SimpleSettings, 'JSON'),
        (Union[SimpleSettings, SettingWithIgnoreEmpty], 'JSON'),
        (Union[SimpleSettings, str, SettingWithIgnoreEmpty], '{JSON,str}'),
        (Union[str, SimpleSettings, SettingWithIgnoreEmpty], '{str,JSON}'),
        (Annotated[SimpleSettings, 'annotation'], 'JSON'),
        (DirectoryPath, 'Path'),
        (FruitsEnum, '{pear,kiwi,lime}'),
    ],
)
@pytest.mark.parametrize('hide_none_type', [True, False])
def test_cli_metavar_format(hide_none_type, value, expected):
    cli_settings = CliSettingsSource(SimpleSettings, cli_hide_none_type=hide_none_type)
    if hide_none_type:
        if value == [1, 2, 3] or isinstance(value, LoggedVar) or isinstance(value, Representation):
            pytest.skip()
        if value in ('foobar', 'SomeForwardRefString'):
            expected = f"ForwardRef('{value}')"  # forward ref implicit cast
        if typing_extensions.get_origin(value) is Union:
            args = typing_extensions.get_args(value)
            value = Union[args + (None,) if args else (value, None)]
        else:
            value = Union[(value, None)]
    assert cli_settings._metavar_format(value) == expected


@pytest.mark.skipif(sys.version_info < (3, 10), reason='requires python 3.10 or higher')
@pytest.mark.parametrize(
    'value_gen,expected',
    [
        (lambda: str | int, '{str,int}'),
        (lambda: list[int], 'list[int]'),
        (lambda: List[int], 'List[int]'),
        (lambda: list[dict[str, int]], 'list[dict[str,int]]'),
        (lambda: list[Union[str, int]], 'list[{str,int}]'),
        (lambda: list[str | int], 'list[{str,int}]'),
        (lambda: LoggedVar[int], 'LoggedVar[int]'),
        (lambda: LoggedVar[Dict[int, str]], 'LoggedVar[Dict[int,str]]'),
    ],
)
@pytest.mark.parametrize('hide_none_type', [True, False])
def test_cli_metavar_format_310(hide_none_type, value_gen, expected):
    value = value_gen()
    cli_settings = CliSettingsSource(SimpleSettings, cli_hide_none_type=hide_none_type)
    if hide_none_type:
        if typing_extensions.get_origin(value) is Union:
            args = typing_extensions.get_args(value)
            value = Union[args + (None,) if args else (value, None)]
        else:
            value = Union[(value, None)]
    assert cli_settings._metavar_format(value) == expected


@pytest.mark.skipif(sys.version_info < (3, 12), reason='requires python 3.12 or higher')
def test_cli_metavar_format_type_alias_312():
    exec(
        """
type TypeAliasInt = int
assert CliSettingsSource(SimpleSettings)._metavar_format(TypeAliasInt) == 'TypeAliasInt'
"""
    )


def test_json_file(tmp_path):
    p = tmp_path / '.env'
    p.write_text(
        """
    {"foobar": "Hello", "nested": {"nested_field": "world!"}, "null_field": null}
    """
    )

    class Nested(BaseModel):
        nested_field: str

    class Settings(BaseSettings):
        model_config = SettingsConfigDict(json_file=p)
        foobar: str
        nested: Nested
        null_field: Union[str, None]

        @classmethod
        def settings_customise_sources(
            cls,
            settings_cls: Type[BaseSettings],
            init_settings: PydanticBaseSettingsSource,
            env_settings: PydanticBaseSettingsSource,
            dotenv_settings: PydanticBaseSettingsSource,
            file_secret_settings: PydanticBaseSettingsSource,
        ) -> Tuple[PydanticBaseSettingsSource, ...]:
            return (JsonConfigSettingsSource(settings_cls),)

    s = Settings()
    assert s.foobar == 'Hello'
    assert s.nested.nested_field == 'world!'


def test_json_no_file():
    class Settings(BaseSettings):
        model_config = SettingsConfigDict(json_file=None)

        @classmethod
        def settings_customise_sources(
            cls,
            settings_cls: Type[BaseSettings],
            init_settings: PydanticBaseSettingsSource,
            env_settings: PydanticBaseSettingsSource,
            dotenv_settings: PydanticBaseSettingsSource,
            file_secret_settings: PydanticBaseSettingsSource,
        ) -> Tuple[PydanticBaseSettingsSource, ...]:
            return (JsonConfigSettingsSource(settings_cls),)

    s = Settings()
    assert s.model_dump() == {}


@pytest.mark.skipif(yaml is None, reason='pyYaml is not installed')
def test_yaml_file(tmp_path):
    p = tmp_path / '.env'
    p.write_text(
        """
    foobar: "Hello"
    null_field:
    nested:
        nested_field: "world!"
    """
    )

    class Nested(BaseModel):
        nested_field: str

    class Settings(BaseSettings):
        foobar: str
        nested: Nested
        null_field: Union[str, None]
        model_config = SettingsConfigDict(yaml_file=p)

        @classmethod
        def settings_customise_sources(
            cls,
            settings_cls: Type[BaseSettings],
            init_settings: PydanticBaseSettingsSource,
            env_settings: PydanticBaseSettingsSource,
            dotenv_settings: PydanticBaseSettingsSource,
            file_secret_settings: PydanticBaseSettingsSource,
        ) -> Tuple[PydanticBaseSettingsSource, ...]:
            return (YamlConfigSettingsSource(settings_cls),)

    s = Settings()
    assert s.foobar == 'Hello'
    assert s.nested.nested_field == 'world!'


@pytest.mark.skipif(yaml is None, reason='pyYaml is not installed')
def test_yaml_no_file():
    class Settings(BaseSettings):
        model_config = SettingsConfigDict(yaml_file=None)

        @classmethod
        def settings_customise_sources(
            cls,
            settings_cls: Type[BaseSettings],
            init_settings: PydanticBaseSettingsSource,
            env_settings: PydanticBaseSettingsSource,
            dotenv_settings: PydanticBaseSettingsSource,
            file_secret_settings: PydanticBaseSettingsSource,
        ) -> Tuple[PydanticBaseSettingsSource, ...]:
            return (YamlConfigSettingsSource(settings_cls),)

    s = Settings()
    assert s.model_dump() == {}


@pytest.mark.skipif(yaml is None, reason='pyYaml is not installed')
def test_yaml_empty_file(tmp_path):
    p = tmp_path / '.env'
    p.write_text('')

    class Settings(BaseSettings):
        model_config = SettingsConfigDict(yaml_file=p)

        @classmethod
        def settings_customise_sources(
            cls,
            settings_cls: Type[BaseSettings],
            init_settings: PydanticBaseSettingsSource,
            env_settings: PydanticBaseSettingsSource,
            dotenv_settings: PydanticBaseSettingsSource,
            file_secret_settings: PydanticBaseSettingsSource,
        ) -> Tuple[PydanticBaseSettingsSource, ...]:
            return (YamlConfigSettingsSource(settings_cls),)

    s = Settings()
    assert s.model_dump() == {}


@pytest.mark.skipif(sys.version_info <= (3, 11) and tomli is None, reason='tomli/tomllib is not installed')
def test_toml_file(tmp_path):
    p = tmp_path / '.env'
    p.write_text(
        """
    foobar = "Hello"

    [nested]
    nested_field = "world!"
    """
    )

    class Nested(BaseModel):
        nested_field: str

    class Settings(BaseSettings):
        foobar: str
        nested: Nested
        model_config = SettingsConfigDict(toml_file=p)

        @classmethod
        def settings_customise_sources(
            cls,
            settings_cls: Type[BaseSettings],
            init_settings: PydanticBaseSettingsSource,
            env_settings: PydanticBaseSettingsSource,
            dotenv_settings: PydanticBaseSettingsSource,
            file_secret_settings: PydanticBaseSettingsSource,
        ) -> Tuple[PydanticBaseSettingsSource, ...]:
            return (TomlConfigSettingsSource(settings_cls),)

    s = Settings()
    assert s.foobar == 'Hello'
    assert s.nested.nested_field == 'world!'


@pytest.mark.skipif(sys.version_info <= (3, 11) and tomli is None, reason='tomli/tomllib is not installed')
def test_toml_no_file():
    class Settings(BaseSettings):
        model_config = SettingsConfigDict(toml_file=None)

        @classmethod
        def settings_customise_sources(
            cls,
            settings_cls: Type[BaseSettings],
            init_settings: PydanticBaseSettingsSource,
            env_settings: PydanticBaseSettingsSource,
            dotenv_settings: PydanticBaseSettingsSource,
            file_secret_settings: PydanticBaseSettingsSource,
        ) -> Tuple[PydanticBaseSettingsSource, ...]:
            return (TomlConfigSettingsSource(settings_cls),)

    s = Settings()
    assert s.model_dump() == {}


@pytest.mark.skipif(sys.version_info <= (3, 11) and tomli is None, reason='tomli/tomllib is not installed')
def test_pyproject_toml_file(cd_tmp_path: Path):
    pyproject = cd_tmp_path / 'pyproject.toml'
    pyproject.write_text(
        """
    [tool.pydantic-settings]
    foobar = "Hello"

    [tool.pydantic-settings.nested]
    nested_field = "world!"
    """
    )

    class Nested(BaseModel):
        nested_field: str

    class Settings(BaseSettings):
        foobar: str
        nested: Nested
        model_config = SettingsConfigDict()

        @classmethod
        def settings_customise_sources(
            cls, settings_cls: Type[BaseSettings], **_kwargs: PydanticBaseSettingsSource
        ) -> Tuple[PydanticBaseSettingsSource, ...]:
            return (PyprojectTomlConfigSettingsSource(settings_cls),)

    s = Settings()
    assert s.foobar == 'Hello'
    assert s.nested.nested_field == 'world!'


@pytest.mark.skipif(sys.version_info <= (3, 11) and tomli is None, reason='tomli/tomllib is not installed')
def test_pyproject_toml_file_explicit(cd_tmp_path: Path):
    pyproject = cd_tmp_path / 'child' / 'grandchild' / 'pyproject.toml'
    pyproject.parent.mkdir(parents=True)
    pyproject.write_text(
        """
    [tool.pydantic-settings]
    foobar = "Hello"

    [tool.pydantic-settings.nested]
    nested_field = "world!"
    """
    )
    (cd_tmp_path / 'pyproject.toml').write_text(
        """
    [tool.pydantic-settings]
    foobar = "fail"

    [tool.pydantic-settings.nested]
    nested_field = "fail"
    """
    )

    class Nested(BaseModel):
        nested_field: str

    class Settings(BaseSettings):
        foobar: str
        nested: Nested
        model_config = SettingsConfigDict()

        @classmethod
        def settings_customise_sources(
            cls, settings_cls: Type[BaseSettings], **_kwargs: PydanticBaseSettingsSource
        ) -> Tuple[PydanticBaseSettingsSource, ...]:
            return (PyprojectTomlConfigSettingsSource(settings_cls, pyproject),)

    s = Settings()
    assert s.foobar == 'Hello'
    assert s.nested.nested_field == 'world!'


@pytest.mark.skipif(sys.version_info <= (3, 11) and tomli is None, reason='tomli/tomllib is not installed')
def test_pyproject_toml_file_parent(mocker: MockerFixture, tmp_path: Path):
    cwd = tmp_path / 'child' / 'grandchild' / 'cwd'
    cwd.mkdir(parents=True)
    mocker.patch('pydantic_settings.sources.Path.cwd', return_value=cwd)
    (cwd.parent.parent / 'pyproject.toml').write_text(
        """
    [tool.pydantic-settings]
    foobar = "Hello"

    [tool.pydantic-settings.nested]
    nested_field = "world!"
    """
    )
    (tmp_path / 'pyproject.toml').write_text(
        """
    [tool.pydantic-settings]
    foobar = "fail"

    [tool.pydantic-settings.nested]
    nested_field = "fail"
    """
    )

    class Nested(BaseModel):
        nested_field: str

    class Settings(BaseSettings):
        foobar: str
        nested: Nested
        model_config = SettingsConfigDict(pyproject_toml_depth=2)

        @classmethod
        def settings_customise_sources(
            cls, settings_cls: Type[BaseSettings], **_kwargs: PydanticBaseSettingsSource
        ) -> Tuple[PydanticBaseSettingsSource, ...]:
            return (PyprojectTomlConfigSettingsSource(settings_cls),)

    s = Settings()
    assert s.foobar == 'Hello'
    assert s.nested.nested_field == 'world!'


@pytest.mark.skipif(sys.version_info <= (3, 11) and tomli is None, reason='tomli/tomllib is not installed')
def test_pyproject_toml_file_header(cd_tmp_path: Path):
    pyproject = cd_tmp_path / 'subdir' / 'pyproject.toml'
    pyproject.parent.mkdir()
    pyproject.write_text(
        """
    [tool.pydantic-settings]
    foobar = "Hello"

    [tool.pydantic-settings.nested]
    nested_field = "world!"

    [tool."my.tool".foo]
    status = "success"
    """
    )

    class Settings(BaseSettings):
        status: str
        model_config = SettingsConfigDict(extra='forbid', pyproject_toml_table_header=('tool', 'my.tool', 'foo'))

        @classmethod
        def settings_customise_sources(
            cls, settings_cls: Type[BaseSettings], **_kwargs: PydanticBaseSettingsSource
        ) -> Tuple[PydanticBaseSettingsSource, ...]:
            return (PyprojectTomlConfigSettingsSource(settings_cls, pyproject),)

    s = Settings()
    assert s.status == 'success'


@pytest.mark.skipif(sys.version_info <= (3, 11) and tomli is None, reason='tomli/tomllib is not installed')
@pytest.mark.parametrize('depth', [0, 99])
def test_pyproject_toml_no_file(cd_tmp_path: Path, depth: int):
    class Settings(BaseSettings):
        model_config = SettingsConfigDict(pyproject_toml_depth=depth)

        @classmethod
        def settings_customise_sources(
            cls, settings_cls: Type[BaseSettings], **_kwargs: PydanticBaseSettingsSource
        ) -> Tuple[PydanticBaseSettingsSource, ...]:
            return (PyprojectTomlConfigSettingsSource(settings_cls),)

    s = Settings()
    assert s.model_dump() == {}


@pytest.mark.skipif(sys.version_info <= (3, 11) and tomli is None, reason='tomli/tomllib is not installed')
def test_pyproject_toml_no_file_explicit(tmp_path: Path):
    pyproject = tmp_path / 'child' / 'pyproject.toml'
    (tmp_path / 'pyproject.toml').write_text('[tool.pydantic-settings]\nfield = "fail"')

    class Settings(BaseSettings):
        model_config = SettingsConfigDict()

        field: Optional[str] = None

        @classmethod
        def settings_customise_sources(
            cls, settings_cls: Type[BaseSettings], **_kwargs: PydanticBaseSettingsSource
        ) -> Tuple[PydanticBaseSettingsSource, ...]:
            return (PyprojectTomlConfigSettingsSource(settings_cls, pyproject),)

    s = Settings()
    assert s.model_dump() == {'field': None}


@pytest.mark.skipif(sys.version_info <= (3, 11) and tomli is None, reason='tomli/tomllib is not installed')
@pytest.mark.parametrize('depth', [0, 1, 2])
def test_pyproject_toml_no_file_too_shallow(depth: int, mocker: MockerFixture, tmp_path: Path):
    cwd = tmp_path / 'child' / 'grandchild' / 'cwd'
    cwd.mkdir(parents=True)
    mocker.patch('pydantic_settings.sources.Path.cwd', return_value=cwd)
    (tmp_path / 'pyproject.toml').write_text(
        """
    [tool.pydantic-settings]
    foobar = "fail"

    [tool.pydantic-settings.nested]
    nested_field = "fail"
    """
    )

    class Nested(BaseModel):
        nested_field: Optional[str] = None

    class Settings(BaseSettings):
        foobar: Optional[str] = None
        nested: Nested = Nested()
        model_config = SettingsConfigDict(pyproject_toml_depth=depth)

        @classmethod
        def settings_customise_sources(
            cls, settings_cls: Type[BaseSettings], **_kwargs: PydanticBaseSettingsSource
        ) -> Tuple[PydanticBaseSettingsSource, ...]:
            return (PyprojectTomlConfigSettingsSource(settings_cls),)

    s = Settings()
    assert not s.foobar
    assert not s.nested.nested_field


@pytest.mark.skipif(sys.version_info <= (3, 11) and tomli is None, reason='tomli/tomllib is not installed')
def test_multiple_file_toml(tmp_path):
    p1 = tmp_path / '.env.toml1'
    p2 = tmp_path / '.env.toml2'
    p1.write_text(
        """
    toml1=1
    """
    )
    p2.write_text(
        """
    toml2=2
    """
    )

    class Settings(BaseSettings):
        toml1: int
        toml2: int

        @classmethod
        def settings_customise_sources(
            cls,
            settings_cls: Type[BaseSettings],
            init_settings: PydanticBaseSettingsSource,
            env_settings: PydanticBaseSettingsSource,
            dotenv_settings: PydanticBaseSettingsSource,
            file_secret_settings: PydanticBaseSettingsSource,
        ) -> Tuple[PydanticBaseSettingsSource, ...]:
            return (TomlConfigSettingsSource(settings_cls, toml_file=[p1, p2]),)

    s = Settings()
    assert s.model_dump() == {'toml1': 1, 'toml2': 2}


@pytest.mark.skipif(yaml is None, reason='pyYAML is not installed')
def test_multiple_file_yaml(tmp_path):
    p3 = tmp_path / '.env.yaml3'
    p4 = tmp_path / '.env.yaml4'
    p3.write_text(
        """
    yaml3: 3
    """
    )
    p4.write_text(
        """
    yaml4: 4
    """
    )

    class Settings(BaseSettings):
        yaml3: int
        yaml4: int

        @classmethod
        def settings_customise_sources(
            cls,
            settings_cls: Type[BaseSettings],
            init_settings: PydanticBaseSettingsSource,
            env_settings: PydanticBaseSettingsSource,
            dotenv_settings: PydanticBaseSettingsSource,
            file_secret_settings: PydanticBaseSettingsSource,
        ) -> Tuple[PydanticBaseSettingsSource, ...]:
            return (YamlConfigSettingsSource(settings_cls, yaml_file=[p3, p4]),)

    s = Settings()
    assert s.model_dump() == {'yaml3': 3, 'yaml4': 4}


def test_multiple_file_json(tmp_path):
    p5 = tmp_path / '.env.json5'
    p6 = tmp_path / '.env.json6'

    with open(p5, 'w') as f5:
        json.dump({'json5': 5}, f5)
    with open(p6, 'w') as f6:
        json.dump({'json6': 6}, f6)

    class Settings(BaseSettings):
        json5: int
        json6: int

        @classmethod
        def settings_customise_sources(
            cls,
            settings_cls: Type[BaseSettings],
            init_settings: PydanticBaseSettingsSource,
            env_settings: PydanticBaseSettingsSource,
            dotenv_settings: PydanticBaseSettingsSource,
            file_secret_settings: PydanticBaseSettingsSource,
        ) -> Tuple[PydanticBaseSettingsSource, ...]:
            return (JsonConfigSettingsSource(settings_cls, json_file=[p5, p6]),)

    s = Settings()
    assert s.model_dump() == {'json5': 5, 'json6': 6}


def test_dotenv_with_alias_and_env_prefix(tmp_path):
    p = tmp_path / '.env'
    p.write_text('xxx__foo=1\nxxx__bar=2')

    class Settings(BaseSettings):
        model_config = SettingsConfigDict(env_file=p, env_prefix='xxx__')

        foo: str = ''
        bar_alias: str = Field('', validation_alias='xxx__bar')

    s = Settings()
    assert s.model_dump() == {'foo': '1', 'bar_alias': '2'}

    class Settings1(BaseSettings):
        model_config = SettingsConfigDict(env_file=p, env_prefix='xxx__')

        foo: str = ''
        bar_alias: str = Field('', alias='bar')

    with pytest.raises(ValidationError) as exc_info:
        Settings1()
    assert exc_info.value.errors(include_url=False) == [
        {'type': 'extra_forbidden', 'loc': ('xxx__bar',), 'msg': 'Extra inputs are not permitted', 'input': '2'}
    ]


def test_dotenv_with_alias_and_env_prefix_nested(tmp_path):
    p = tmp_path / '.env'
    p.write_text('xxx__bar=0\nxxx__nested__a=1\nxxx__nested__b=2')

    class NestedSettings(BaseModel):
        a: str = 'a'
        b: str = 'b'

    class Settings(BaseSettings):
        model_config = SettingsConfigDict(env_prefix='xxx__', env_nested_delimiter='__', env_file=p)

        foo: str = ''
        bar_alias: str = Field('', alias='xxx__bar')
        nested_alias: NestedSettings = Field(default_factory=NestedSettings, alias='xxx__nested')

    s = Settings()
    assert s.model_dump() == {'foo': '', 'bar_alias': '0', 'nested_alias': {'a': '1', 'b': '2'}}


def test_dotenv_with_extra_and_env_prefix(tmp_path):
    p = tmp_path / '.env'
    p.write_text('xxx__foo=1\nxxx__extra_var=extra_value')

    class Settings(BaseSettings):
        model_config = SettingsConfigDict(extra='allow', env_file=p, env_prefix='xxx__')

        foo: str = ''

    s = Settings()
    assert s.model_dump() == {'foo': '1', 'extra_var': 'extra_value'}


def test_nested_field_with_alias_init_source():
    class NestedSettings(BaseModel):
        foo: str = Field(alias='fooAlias')

    class Settings(BaseSettings):
        nested_foo: NestedSettings

    s = Settings(nested_foo=NestedSettings(fooAlias='EXAMPLE'))
    assert s.model_dump() == {'nested_foo': {'foo': 'EXAMPLE'}}


def test_nested_models_as_dict_value(env):
    class NestedSettings(BaseModel):
        foo: Dict[str, int]

    class Settings(BaseSettings):
        nested: NestedSettings
        sub_dict: Dict[str, NestedSettings]

        model_config = SettingsConfigDict(env_nested_delimiter='__')

    env.set('nested__foo', '{"a": 1}')
    env.set('sub_dict__bar__foo', '{"b": 2}')
    s = Settings()
    assert s.model_dump() == {'nested': {'foo': {'a': 1}}, 'sub_dict': {'bar': {'foo': {'b': 2}}}}


def test_env_nested_dict_value(env):
    class Settings(BaseSettings):
        nested: Dict[str, Dict[str, Dict[str, str]]]

        model_config = SettingsConfigDict(env_nested_delimiter='__')

    env.set('nested__foo__a__b', 'bar')
    s = Settings()
    assert s.model_dump() == {'nested': {'foo': {'a': {'b': 'bar'}}}}


def test_nested_models_leaf_vs_deeper_env_dict_assumed(env):
    class NestedSettings(BaseModel):
        foo: str

    class Settings(BaseSettings):
        model_config = SettingsConfigDict(env_nested_delimiter='__')

        nested: NestedSettings

    env.set('nested__foo', 'string')
    env.set(
        'nested__foo__bar',
        'this should not be evaluated, since foo is a string by annotation and not a dict',
    )
    env.set(
        'nested__foo__bar__baz',
        'one more',
    )
    s = Settings()
    assert s.model_dump() == {'nested': {'foo': 'string'}}


def test_case_insensitive_nested_optional(env):
    class NestedSettings(BaseModel):
        FOO: str
        BaR: int

    class Settings(BaseSettings):
        model_config = SettingsConfigDict(env_nested_delimiter='__', case_sensitive=False)

        nested: Optional[NestedSettings]

    env.set('nested__FoO', 'string')
    env.set('nested__bar', '123')
    s = Settings()
    assert s.model_dump() == {'nested': {'BaR': 123, 'FOO': 'string'}}


def test_case_insensitive_nested_list(env):
    class NestedSettings(BaseModel):
        FOO: List[str]

    class Settings(BaseSettings):
        model_config = SettingsConfigDict(env_nested_delimiter='__', case_sensitive=False)

        nested: Optional[NestedSettings]

    env.set('nested__FOO', '["string1", "string2"]')
    s = Settings()
    assert s.model_dump() == {'nested': {'FOO': ['string1', 'string2']}}


def test_settings_source_current_state(env):
    class SettingsSource(PydanticBaseSettingsSource):
        def get_field_value(self, field: FieldInfo, field_name: str) -> Any:
            pass

        def __call__(self) -> Dict[str, Any]:
            current_state = self.current_state
            if current_state.get('one') == '1':
                return {'two': '1'}

            return {}

    class Settings(BaseSettings):
        one: bool = False
        two: bool = False

        @classmethod
        def settings_customise_sources(
            cls,
            settings_cls: Type[BaseSettings],
            init_settings: PydanticBaseSettingsSource,
            env_settings: PydanticBaseSettingsSource,
            dotenv_settings: PydanticBaseSettingsSource,
            file_secret_settings: PydanticBaseSettingsSource,
        ) -> Tuple[PydanticBaseSettingsSource, ...]:
            return (env_settings, SettingsSource(settings_cls))

    env.set('one', '1')
    s = Settings()
    assert s.two is True


def test_settings_source_settings_sources_data(env):
    class SettingsSource(PydanticBaseSettingsSource):
        def get_field_value(self, field: FieldInfo, field_name: str) -> Any:
            pass

        def __call__(self) -> Dict[str, Any]:
            settings_sources_data = self.settings_sources_data
            if settings_sources_data == {
                'InitSettingsSource': {'one': True, 'two': True},
                'EnvSettingsSource': {'one': '1'},
                'function_settings_source': {'three': 'false'},
            }:
                return {'four': '1'}

            return {}

    def function_settings_source():
        return {'three': 'false'}

    class Settings(BaseSettings):
        one: bool = False
        two: bool = False
        three: bool = False
        four: bool = False

        @classmethod
        def settings_customise_sources(
            cls,
            settings_cls: Type[BaseSettings],
            init_settings: PydanticBaseSettingsSource,
            env_settings: PydanticBaseSettingsSource,
            dotenv_settings: PydanticBaseSettingsSource,
            file_secret_settings: PydanticBaseSettingsSource,
        ) -> Tuple[PydanticBaseSettingsSource, ...]:
            return (env_settings, init_settings, function_settings_source, SettingsSource(settings_cls))

    env.set('one', '1')
    s = Settings(one=True, two=True)
    assert s.four is True<|MERGE_RESOLUTION|>--- conflicted
+++ resolved
@@ -50,9 +50,6 @@
     TomlConfigSettingsSource,
     YamlConfigSettingsSource,
 )
-<<<<<<< HEAD
-from pydantic_settings.sources import CliPositionalArg, CliSettingsSource, CliSubCommand, SettingsError, get_subcommand
-=======
 from pydantic_settings.sources import (
     CliExplicitFlag,
     CliImplicitFlag,
@@ -61,8 +58,8 @@
     CliSubCommand,
     DefaultSettingsSource,
     SettingsError,
+    get_subcommand,
 )
->>>>>>> 235dd027
 
 try:
     import dotenv
