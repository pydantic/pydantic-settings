import argparse
import dataclasses
import json
import os
import sys
import typing
import uuid
from datetime import datetime, timezone
from enum import IntEnum
from pathlib import Path
<<<<<<< HEAD
from typing import Any, Callable, Dict, Generic, List, Literal, Optional, Set, Tuple, Type, TypeVar, Union
=======
from typing import Any, Callable, Dict, Generic, Hashable, List, Optional, Set, Tuple, Type, TypeVar, Union
>>>>>>> 6d25cee4

import pytest
import typing_extensions
from annotated_types import MinLen
from pydantic import (
    AliasChoices,
    AliasPath,
    BaseModel,
<<<<<<< HEAD
    DirectoryPath,
=======
    Discriminator,
>>>>>>> 6d25cee4
    Field,
    HttpUrl,
    Json,
    RootModel,
    SecretStr,
    Tag,
    ValidationError,
)
from pydantic import (
    dataclasses as pydantic_dataclasses,
)
from pydantic._internal._repr import Representation
from pydantic.fields import FieldInfo
from pytest_mock import MockerFixture
from typing_extensions import Annotated, Literal

from pydantic_settings import (
    BaseSettings,
    DotEnvSettingsSource,
    EnvSettingsSource,
    InitSettingsSource,
    JsonConfigSettingsSource,
    PydanticBaseSettingsSource,
    PyprojectTomlConfigSettingsSource,
    SecretsSettingsSource,
    SettingsConfigDict,
    TomlConfigSettingsSource,
    YamlConfigSettingsSource,
)
from pydantic_settings.sources import CliPositionalArg, CliSettingsSource, CliSubCommand, SettingsError, read_env_file

try:
    import dotenv
except ImportError:
    dotenv = None
try:
    import yaml
except ImportError:
    yaml = None
try:
    import tomli
except ImportError:
    tomli = None


def foobar(a, b, c=4):
    pass


T = TypeVar('T')


class FruitsEnum(IntEnum):
    pear = 0
    kiwi = 1
    lime = 2


class CliDummyArgGroup(BaseModel, arbitrary_types_allowed=True):
    group: argparse._ArgumentGroup

    def add_argument(self, *args, **kwargs) -> None:
        self.group.add_argument(*args, **kwargs)


class CliDummySubParsers(BaseModel, arbitrary_types_allowed=True):
    sub_parser: argparse._SubParsersAction

    def add_parser(self, *args, **kwargs) -> 'CliDummyParser':
        return CliDummyParser(parser=self.sub_parser.add_parser(*args, **kwargs))


class CliDummyParser(BaseModel, arbitrary_types_allowed=True):
    parser: argparse.ArgumentParser = Field(default_factory=lambda: argparse.ArgumentParser())

    def add_argument(self, *args, **kwargs) -> None:
        self.parser.add_argument(*args, **kwargs)

    def add_argument_group(self, *args, **kwargs) -> CliDummyArgGroup:
        return CliDummyArgGroup(group=self.parser.add_argument_group(*args, **kwargs))

    def add_subparsers(self, *args, **kwargs) -> CliDummySubParsers:
        return CliDummySubParsers(sub_parser=self.parser.add_subparsers(*args, **kwargs))

    def parse_args(self, *args, **kwargs) -> argparse.Namespace:
        return self.parser.parse_args(*args, **kwargs)


class LoggedVar(Generic[T]):
    def get(self) -> T: ...


class SimpleSettings(BaseSettings):
    apple: str


class SettingWithIgnoreEmpty(BaseSettings):
    apple: str = 'default'

    model_config = SettingsConfigDict(env_ignore_empty=True)


def test_sub_env(env):
    env.set('apple', 'hello')
    s = SimpleSettings()
    assert s.apple == 'hello'


def test_sub_env_override(env):
    env.set('apple', 'hello')
    s = SimpleSettings(apple='goodbye')
    assert s.apple == 'goodbye'


def test_sub_env_missing():
    with pytest.raises(ValidationError) as exc_info:
        SimpleSettings()
    assert exc_info.value.errors(include_url=False) == [
        {'type': 'missing', 'loc': ('apple',), 'msg': 'Field required', 'input': {}}
    ]


def test_other_setting():
    with pytest.raises(ValidationError):
        SimpleSettings(apple='a', foobar=42)


def test_ignore_empty_when_empty_uses_default(env):
    env.set('apple', '')
    s = SettingWithIgnoreEmpty()
    assert s.apple == 'default'


def test_ignore_empty_when_not_empty_uses_value(env):
    env.set('apple', 'a')
    s = SettingWithIgnoreEmpty()
    assert s.apple == 'a'


def test_ignore_empty_with_dotenv_when_empty_uses_default(tmp_path):
    p = tmp_path / '.env'
    p.write_text('a=')

    class Settings(BaseSettings):
        a: str = 'default'

        model_config = SettingsConfigDict(env_file=p, env_ignore_empty=True)

    s = Settings()
    assert s.a == 'default'


def test_ignore_empty_with_dotenv_when_not_empty_uses_value(tmp_path):
    p = tmp_path / '.env'
    p.write_text('a=b')

    class Settings(BaseSettings):
        a: str = 'default'

        model_config = SettingsConfigDict(env_file=p, env_ignore_empty=True)

    s = Settings()
    assert s.a == 'b'


def test_with_prefix(env):
    class Settings(BaseSettings):
        apple: str

        model_config = SettingsConfigDict(env_prefix='foobar_')

    with pytest.raises(ValidationError):
        Settings()
    env.set('foobar_apple', 'has_prefix')
    s = Settings()
    assert s.apple == 'has_prefix'


def test_nested_env_with_basemodel(env):
    class TopValue(BaseModel):
        apple: str
        banana: str

    class Settings(BaseSettings):
        top: TopValue

    with pytest.raises(ValidationError):
        Settings()
    env.set('top', '{"banana": "secret_value"}')
    s = Settings(top={'apple': 'value'})
    assert s.top.apple == 'value'
    assert s.top.banana == 'secret_value'


def test_merge_dict(env):
    class Settings(BaseSettings):
        top: Dict[str, str]

    with pytest.raises(ValidationError):
        Settings()
    env.set('top', '{"banana": "secret_value"}')
    s = Settings(top={'apple': 'value'})
    assert s.top == {'apple': 'value', 'banana': 'secret_value'}


def test_nested_env_delimiter(env):
    class SubSubValue(BaseSettings):
        v6: str

    class SubValue(BaseSettings):
        v4: str
        v5: int
        sub_sub: SubSubValue

    class TopValue(BaseSettings):
        v1: str
        v2: str
        v3: str
        sub: SubValue

    class Cfg(BaseSettings):
        v0: str
        v0_union: Union[SubValue, int]
        top: TopValue

        model_config = SettingsConfigDict(env_nested_delimiter='__')

    env.set('top', '{"v1": "json-1", "v2": "json-2", "sub": {"v5": "xx"}}')
    env.set('top__sub__v5', '5')
    env.set('v0', '0')
    env.set('top__v2', '2')
    env.set('top__v3', '3')
    env.set('v0_union', '0')
    env.set('top__sub__sub_sub__v6', '6')
    env.set('top__sub__v4', '4')
    cfg = Cfg()
    assert cfg.model_dump() == {
        'v0': '0',
        'v0_union': 0,
        'top': {
            'v1': 'json-1',
            'v2': '2',
            'v3': '3',
            'sub': {'v4': '4', 'v5': 5, 'sub_sub': {'v6': '6'}},
        },
    }


def test_nested_env_optional_json(env):
    class Child(BaseModel):
        num_list: Optional[List[int]] = None

    class Cfg(BaseSettings, env_nested_delimiter='__'):
        child: Optional[Child] = None

    env.set('CHILD__NUM_LIST', '[1,2,3]')
    cfg = Cfg()
    assert cfg.model_dump() == {
        'child': {
            'num_list': [1, 2, 3],
        },
    }


def test_nested_env_delimiter_with_prefix(env):
    class Subsettings(BaseSettings):
        banana: str

    class Settings(BaseSettings):
        subsettings: Subsettings

        model_config = SettingsConfigDict(env_nested_delimiter='_', env_prefix='myprefix_')

    env.set('myprefix_subsettings_banana', 'banana')
    s = Settings()
    assert s.subsettings.banana == 'banana'

    class Settings(BaseSettings):
        subsettings: Subsettings

        model_config = SettingsConfigDict(env_nested_delimiter='_', env_prefix='myprefix__')

    env.set('myprefix__subsettings_banana', 'banana')
    s = Settings()
    assert s.subsettings.banana == 'banana'


def test_nested_env_delimiter_complex_required(env):
    class Cfg(BaseSettings):
        v: str = 'default'

        model_config = SettingsConfigDict(env_nested_delimiter='__')

    env.set('v__x', 'x')
    env.set('v__y', 'y')
    cfg = Cfg()
    assert cfg.model_dump() == {'v': 'default'}


def test_nested_env_delimiter_aliases(env):
    class SubModel(BaseModel):
        v1: str
        v2: str

    class Cfg(BaseSettings):
        sub_model: SubModel = Field(validation_alias=AliasChoices('foo', 'bar'))

        model_config = SettingsConfigDict(env_nested_delimiter='__')

    env.set('foo__v1', '-1-')
    env.set('bar__v2', '-2-')
    assert Cfg().model_dump() == {'sub_model': {'v1': '-1-', 'v2': '-2-'}}


class DateModel(BaseModel):
    pips: bool = False


class ComplexSettings(BaseSettings):
    apples: List[str] = []
    bananas: Set[int] = set()
    carrots: dict = {}
    date: DateModel = DateModel()


def test_list(env):
    env.set('apples', '["russet", "granny smith"]')
    s = ComplexSettings()
    assert s.apples == ['russet', 'granny smith']
    assert s.date.pips is False


def test_annotated_list(env):
    class AnnotatedComplexSettings(BaseSettings):
        apples: Annotated[List[str], MinLen(2)] = []

    env.set('apples', '["russet", "granny smith"]')
    s = AnnotatedComplexSettings()
    assert s.apples == ['russet', 'granny smith']

    env.set('apples', '["russet"]')
    with pytest.raises(ValidationError) as exc_info:
        AnnotatedComplexSettings()
    assert exc_info.value.errors(include_url=False) == [
        {
            'ctx': {'actual_length': 1, 'field_type': 'List', 'min_length': 2},
            'input': ['russet'],
            'loc': ('apples',),
            'msg': 'List should have at least 2 items after validation, not 1',
            'type': 'too_short',
        }
    ]


def test_set_dict_model(env):
    env.set('bananas', '[1, 2, 3, 3]')
    env.set('CARROTS', '{"a": null, "b": 4}')
    env.set('daTE', '{"pips": true}')
    s = ComplexSettings()
    assert s.bananas == {1, 2, 3}
    assert s.carrots == {'a': None, 'b': 4}
    assert s.date.pips is True


def test_invalid_json(env):
    env.set('apples', '["russet", "granny smith",]')
    with pytest.raises(SettingsError, match='error parsing value for field "apples" from source "EnvSettingsSource"'):
        ComplexSettings()


def test_required_sub_model(env):
    class Settings(BaseSettings):
        foobar: DateModel

    with pytest.raises(ValidationError):
        Settings()
    env.set('FOOBAR', '{"pips": "TRUE"}')
    s = Settings()
    assert s.foobar.pips is True


def test_non_class(env):
    class Settings(BaseSettings):
        foobar: Optional[str]

    env.set('FOOBAR', 'xxx')
    s = Settings()
    assert s.foobar == 'xxx'


@pytest.mark.parametrize('dataclass_decorator', (pydantic_dataclasses.dataclass, dataclasses.dataclass))
def test_generic_dataclass(env, dataclass_decorator):
    T = TypeVar('T')

    @dataclass_decorator
    class GenericDataclass(Generic[T]):
        x: T

    class ComplexSettings(BaseSettings):
        field: GenericDataclass[int]

    env.set('field', '{"x": 1}')
    s = ComplexSettings()
    assert s.field.x == 1

    env.set('field', '{"x": "a"}')
    with pytest.raises(ValidationError) as exc_info:
        ComplexSettings()
    assert exc_info.value.errors(include_url=False) == [
        {
            'input': 'a',
            'loc': ('field', 'x'),
            'msg': 'Input should be a valid integer, unable to parse string as an integer',
            'type': 'int_parsing',
        }
    ]


def test_generic_basemodel(env):
    T = TypeVar('T')

    class GenericModel(BaseModel, Generic[T]):
        x: T

    class ComplexSettings(BaseSettings):
        field: GenericModel[int]

    env.set('field', '{"x": 1}')
    s = ComplexSettings()
    assert s.field.x == 1

    env.set('field', '{"x": "a"}')
    with pytest.raises(ValidationError) as exc_info:
        ComplexSettings()
    assert exc_info.value.errors(include_url=False) == [
        {
            'input': 'a',
            'loc': ('field', 'x'),
            'msg': 'Input should be a valid integer, unable to parse string as an integer',
            'type': 'int_parsing',
        }
    ]


def test_annotated(env):
    T = TypeVar('T')

    class GenericModel(BaseModel, Generic[T]):
        x: T

    class ComplexSettings(BaseSettings):
        field: GenericModel[int]

    env.set('field', '{"x": 1}')
    s = ComplexSettings()
    assert s.field.x == 1

    env.set('field', '{"x": "a"}')
    with pytest.raises(ValidationError) as exc_info:
        ComplexSettings()
    assert exc_info.value.errors(include_url=False) == [
        {
            'input': 'a',
            'loc': ('field', 'x'),
            'msg': 'Input should be a valid integer, unable to parse string as an integer',
            'type': 'int_parsing',
        }
    ]


def test_env_str(env):
    class Settings(BaseSettings):
        apple: str = Field(None, validation_alias='BOOM')

    env.set('BOOM', 'hello')
    assert Settings().apple == 'hello'


def test_env_list(env):
    class Settings(BaseSettings):
        foobar: str = Field(validation_alias=AliasChoices('different1', 'different2'))

    env.set('different1', 'value 1')
    env.set('different2', 'value 2')
    s = Settings()
    assert s.foobar == 'value 1'


def test_env_list_field(env):
    class Settings(BaseSettings):
        foobar: str = Field(validation_alias='foobar_env_name')

    env.set('FOOBAR_ENV_NAME', 'env value')
    s = Settings()
    assert s.foobar == 'env value'


def test_env_list_last(env):
    class Settings(BaseSettings):
        foobar: str = Field(validation_alias=AliasChoices('different2'))

    env.set('different1', 'value 1')
    env.set('different2', 'value 2')
    s = Settings()
    assert s.foobar == 'value 2'


def test_env_inheritance_field(env):
    class SettingsParent(BaseSettings):
        foobar: str = Field('parent default', validation_alias='foobar_env')

    class SettingsChild(SettingsParent):
        foobar: str = 'child default'

    assert SettingsParent().foobar == 'parent default'

    assert SettingsChild().foobar == 'child default'
    assert SettingsChild(foobar='abc').foobar == 'abc'
    env.set('foobar_env', 'env value')
    assert SettingsParent().foobar == 'env value'
    assert SettingsChild().foobar == 'child default'
    assert SettingsChild(foobar='abc').foobar == 'abc'


def test_env_inheritance_config(env):
    env.set('foobar', 'foobar')
    env.set('prefix_foobar', 'prefix_foobar')

    env.set('foobar_parent_from_field', 'foobar_parent_from_field')
    env.set('prefix_foobar_parent_from_field', 'prefix_foobar_parent_from_field')

    env.set('foobar_parent_from_config', 'foobar_parent_from_config')
    env.set('foobar_child_from_config', 'foobar_child_from_config')

    env.set('foobar_child_from_field', 'foobar_child_from_field')

    # a. Child class config overrides prefix
    class Parent(BaseSettings):
        foobar: str = Field(None, validation_alias='foobar_parent_from_field')

        model_config = SettingsConfigDict(env_prefix='p_')

    class Child(Parent):
        model_config = SettingsConfigDict(env_prefix='prefix_')

    assert Child().foobar == 'foobar_parent_from_field'

    # b. Child class overrides field
    class Parent(BaseSettings):
        foobar: str = Field(None, validation_alias='foobar_parent_from_config')

    class Child(Parent):
        foobar: str = Field(None, validation_alias='foobar_child_from_config')

    assert Child().foobar == 'foobar_child_from_config'

    # . Child class overrides parent prefix and field
    class Parent(BaseSettings):
        foobar: Optional[str]

        model_config = SettingsConfigDict(env_prefix='p_')

    class Child(Parent):
        foobar: str = Field(None, validation_alias='foobar_child_from_field')

        model_config = SettingsConfigDict(env_prefix='prefix_')

    assert Child().foobar == 'foobar_child_from_field'


def test_invalid_validation_alias(env):
    with pytest.raises(
        TypeError, match='Invalid `validation_alias` type. it should be `str`, `AliasChoices`, or `AliasPath`'
    ):

        class Settings(BaseSettings):
            foobar: str = Field(validation_alias=123)


def test_validation_aliases(env):
    class Settings(BaseSettings):
        foobar: str = Field('default value', validation_alias='foobar_alias')

    assert Settings().foobar == 'default value'
    assert Settings(foobar_alias='42').foobar == '42'
    env.set('foobar_alias', 'xxx')
    assert Settings().foobar == 'xxx'
    assert Settings(foobar_alias='42').foobar == '42'


def test_validation_aliases_alias_path(env):
    class Settings(BaseSettings):
        foobar: str = Field(validation_alias=AliasPath('foo', 'bar', 1))

    env.set('foo', '{"bar": ["val0", "val1"]}')
    assert Settings().foobar == 'val1'


def test_validation_aliases_alias_choices(env):
    class Settings(BaseSettings):
        foobar: str = Field(validation_alias=AliasChoices('foo', AliasPath('foo1', 'bar', 1), AliasPath('bar', 2)))

    env.set('foo', 'val1')
    assert Settings().foobar == 'val1'

    env.pop('foo')
    env.set('foo1', '{"bar": ["val0", "val2"]}')
    assert Settings().foobar == 'val2'

    env.pop('foo1')
    env.set('bar', '["val1", "val2", "val3"]')
    assert Settings().foobar == 'val3'


def test_validation_alias_with_env_prefix(env):
    class Settings(BaseSettings):
        foobar: str = Field(validation_alias='foo')

        model_config = SettingsConfigDict(env_prefix='p_')

    env.set('p_foo', 'bar')
    with pytest.raises(ValidationError) as exc_info:
        Settings()
    assert exc_info.value.errors(include_url=False) == [
        {'type': 'missing', 'loc': ('foo',), 'msg': 'Field required', 'input': {}}
    ]

    env.set('foo', 'bar')
    assert Settings().foobar == 'bar'


def test_case_sensitive(monkeypatch):
    class Settings(BaseSettings):
        foo: str

        model_config = SettingsConfigDict(case_sensitive=True)

    # Need to patch os.environ to get build to work on Windows, where os.environ is case insensitive
    monkeypatch.setattr(os, 'environ', value={'Foo': 'foo'})
    with pytest.raises(ValidationError) as exc_info:
        Settings()
    assert exc_info.value.errors(include_url=False) == [
        {'type': 'missing', 'loc': ('foo',), 'msg': 'Field required', 'input': {}}
    ]


def test_nested_dataclass(env):
    @pydantic_dataclasses.dataclass
    class MyDataclass:
        foo: int
        bar: str

    class Settings(BaseSettings):
        n: MyDataclass

    env.set('N', '{"foo": 123, "bar": "bar value"}')
    s = Settings()
    assert isinstance(s.n, MyDataclass)
    assert s.n.foo == 123
    assert s.n.bar == 'bar value'


def test_env_takes_precedence(env):
    class Settings(BaseSettings):
        foo: int
        bar: str

        @classmethod
        def settings_customise_sources(
            cls,
            settings_cls: Type[BaseSettings],
            init_settings: PydanticBaseSettingsSource,
            env_settings: PydanticBaseSettingsSource,
            dotenv_settings: PydanticBaseSettingsSource,
            file_secret_settings: PydanticBaseSettingsSource,
        ) -> Tuple[PydanticBaseSettingsSource, ...]:
            return env_settings, init_settings

    env.set('BAR', 'env setting')

    s = Settings(foo='123', bar='argument')
    assert s.foo == 123
    assert s.bar == 'env setting'


def test_config_file_settings_nornir(env):
    """
    See https://github.com/pydantic/pydantic/pull/341#issuecomment-450378771
    """

    def nornir_settings_source() -> Dict[str, Any]:
        return {'param_a': 'config a', 'param_b': 'config b', 'param_c': 'config c'}

    class Settings(BaseSettings):
        param_a: str
        param_b: str
        param_c: str

        @classmethod
        def settings_customise_sources(
            cls,
            settings_cls: Type[BaseSettings],
            init_settings: PydanticBaseSettingsSource,
            env_settings: PydanticBaseSettingsSource,
            dotenv_settings: PydanticBaseSettingsSource,
            file_secret_settings: PydanticBaseSettingsSource,
        ) -> Tuple[PydanticBaseSettingsSource, ...]:
            return env_settings, init_settings, nornir_settings_source

    env.set('PARAM_C', 'env setting c')

    s = Settings(param_b='argument b', param_c='argument c')
    assert s.param_a == 'config a'
    assert s.param_b == 'argument b'
    assert s.param_c == 'env setting c'


def test_env_union_with_complex_subfields_parses_json(env):
    class A(BaseModel):
        a: str

    class B(BaseModel):
        b: int

    class Settings(BaseSettings):
        content: Union[A, B, int]

    env.set('content', '{"a": "test"}')
    s = Settings()
    assert s.content == A(a='test')


def test_env_union_with_complex_subfields_parses_plain_if_json_fails(env):
    class A(BaseModel):
        a: str

    class B(BaseModel):
        b: int

    class Settings(BaseSettings):
        content: Union[A, B, datetime]

    env.set('content', '{"a": "test"}')
    s = Settings()
    assert s.content == A(a='test')

    env.set('content', '2020-07-05T00:00:00Z')
    s = Settings()
    assert s.content == datetime(2020, 7, 5, 0, 0, tzinfo=timezone.utc)


def test_env_union_without_complex_subfields_does_not_parse_json(env):
    class Settings(BaseSettings):
        content: Union[datetime, str]

    env.set('content', '2020-07-05T00:00:00Z')
    s = Settings()
    assert s.content == '2020-07-05T00:00:00Z'


test_env_file = """\
# this is a comment
A=good string
# another one, followed by whitespace

b='better string'
c="best string"
"""


def test_env_file_config(env, tmp_path):
    p = tmp_path / '.env'
    p.write_text(test_env_file)

    class Settings(BaseSettings):
        a: str
        b: str
        c: str

        model_config = SettingsConfigDict(env_file=p)

    env.set('A', 'overridden var')

    s = Settings()
    assert s.a == 'overridden var'
    assert s.b == 'better string'
    assert s.c == 'best string'


prefix_test_env_file = """\
# this is a comment
prefix_A=good string
# another one, followed by whitespace

prefix_b='better string'
prefix_c="best string"
"""


def test_env_file_with_env_prefix(env, tmp_path):
    p = tmp_path / '.env'
    p.write_text(prefix_test_env_file)

    class Settings(BaseSettings):
        a: str
        b: str
        c: str

        model_config = SettingsConfigDict(env_file=p, env_prefix='prefix_')

    env.set('prefix_A', 'overridden var')

    s = Settings()
    assert s.a == 'overridden var'
    assert s.b == 'better string'
    assert s.c == 'best string'


prefix_test_env_invalid_file = """\
# this is a comment
prefix_A=good string
# another one, followed by whitespace

prefix_b='better string'
prefix_c="best string"
f="random value"
"""


def test_env_file_with_env_prefix_invalid(tmp_path):
    p = tmp_path / '.env'
    p.write_text(prefix_test_env_invalid_file)

    class Settings(BaseSettings):
        a: str
        b: str
        c: str

        model_config = SettingsConfigDict(env_file=p, env_prefix='prefix_')

    with pytest.raises(ValidationError) as exc_info:
        Settings()
    assert exc_info.value.errors(include_url=False) == [
        {'type': 'extra_forbidden', 'loc': ('f',), 'msg': 'Extra inputs are not permitted', 'input': 'random value'}
    ]


def test_ignore_env_file_with_env_prefix_invalid(tmp_path):
    p = tmp_path / '.env'
    p.write_text(prefix_test_env_invalid_file)

    class Settings(BaseSettings):
        a: str
        b: str
        c: str

        model_config = SettingsConfigDict(env_file=p, env_prefix='prefix_', extra='ignore')

    s = Settings()

    assert s.a == 'good string'
    assert s.b == 'better string'
    assert s.c == 'best string'


def test_env_file_config_case_sensitive(tmp_path):
    p = tmp_path / '.env'
    p.write_text(test_env_file)

    class Settings(BaseSettings):
        a: str
        b: str
        c: str

        model_config = SettingsConfigDict(env_file=p, case_sensitive=True, extra='ignore')

    with pytest.raises(ValidationError) as exc_info:
        Settings()
    assert exc_info.value.errors(include_url=False) == [
        {
            'type': 'missing',
            'loc': ('a',),
            'msg': 'Field required',
            'input': {'b': 'better string', 'c': 'best string', 'A': 'good string'},
        }
    ]


def test_env_file_export(env, tmp_path):
    p = tmp_path / '.env'
    p.write_text(
        """\
export A='good string'
export B=better-string
export C="best string"
"""
    )

    class Settings(BaseSettings):
        a: str
        b: str
        c: str

        model_config = SettingsConfigDict(env_file=p)

    env.set('A', 'overridden var')

    s = Settings()
    assert s.a == 'overridden var'
    assert s.b == 'better-string'
    assert s.c == 'best string'


def test_env_file_export_validation_alias(env, tmp_path):
    p = tmp_path / '.env'
    p.write_text("""export a='{"b": ["1", "2"]}'""")

    class Settings(BaseSettings):
        a: str = Field(validation_alias=AliasChoices(AliasPath('a', 'b', 1)))

        model_config = SettingsConfigDict(env_file=p)

    s = Settings()
    assert s.a == '2'


def test_env_file_config_custom_encoding(tmp_path):
    p = tmp_path / '.env'
    p.write_text('pika=p!±@', encoding='latin-1')

    class Settings(BaseSettings):
        pika: str

        model_config = SettingsConfigDict(env_file=p, env_file_encoding='latin-1')

    s = Settings()
    assert s.pika == 'p!±@'


@pytest.fixture
def home_tmp():
    tmp_filename = f'{uuid.uuid4()}.env'
    home_tmp_path = Path.home() / tmp_filename
    yield home_tmp_path, tmp_filename
    home_tmp_path.unlink()


def test_env_file_home_directory(home_tmp):
    home_tmp_path, tmp_filename = home_tmp
    home_tmp_path.write_text('pika=baz')

    class Settings(BaseSettings):
        pika: str

        model_config = SettingsConfigDict(env_file=f'~/{tmp_filename}')

    assert Settings().pika == 'baz'


def test_env_file_none(tmp_path):
    p = tmp_path / '.env'
    p.write_text('a')

    class Settings(BaseSettings):
        a: str = 'xxx'

    s = Settings(_env_file=p)
    assert s.a == 'xxx'


def test_env_file_override_file(tmp_path):
    p1 = tmp_path / '.env'
    p1.write_text(test_env_file)
    p2 = tmp_path / '.env.prod'
    p2.write_text('A="new string"')

    class Settings(BaseSettings):
        a: str

        model_config = SettingsConfigDict(env_file=str(p1))

    s = Settings(_env_file=p2)
    assert s.a == 'new string'


def test_env_file_override_none(tmp_path):
    p = tmp_path / '.env'
    p.write_text(test_env_file)

    class Settings(BaseSettings):
        a: Optional[str] = None

        model_config = SettingsConfigDict(env_file=p)

    s = Settings(_env_file=None)
    assert s.a is None


def test_env_file_not_a_file(env):
    class Settings(BaseSettings):
        a: str = None

    env.set('A', 'ignore non-file')
    s = Settings(_env_file='tests/')
    assert s.a == 'ignore non-file'


def test_read_env_file_case_sensitive(tmp_path):
    p = tmp_path / '.env'
    p.write_text('a="test"\nB=123')

    assert read_env_file(p) == {'a': 'test', 'b': '123'}
    assert read_env_file(p, case_sensitive=True) == {'a': 'test', 'B': '123'}


def test_read_env_file_syntax_wrong(tmp_path):
    p = tmp_path / '.env'
    p.write_text('NOT_AN_ASSIGNMENT')

    assert read_env_file(p, case_sensitive=True) == {'NOT_AN_ASSIGNMENT': None}


def test_env_file_example(tmp_path):
    p = tmp_path / '.env'
    p.write_text(
        """\
# ignore comment
ENVIRONMENT="production"
REDIS_ADDRESS=localhost:6379
MEANING_OF_LIFE=42
MY_VAR='Hello world'
"""
    )

    class Settings(BaseSettings):
        environment: str
        redis_address: str
        meaning_of_life: int
        my_var: str

    s = Settings(_env_file=str(p))
    assert s.model_dump() == {
        'environment': 'production',
        'redis_address': 'localhost:6379',
        'meaning_of_life': 42,
        'my_var': 'Hello world',
    }


def test_env_file_custom_encoding(tmp_path):
    p = tmp_path / '.env'
    p.write_text('pika=p!±@', encoding='latin-1')

    class Settings(BaseSettings):
        pika: str

    with pytest.raises(UnicodeDecodeError):
        Settings(_env_file=str(p))

    s = Settings(_env_file=str(p), _env_file_encoding='latin-1')
    assert s.model_dump() == {'pika': 'p!±@'}


test_default_env_file = """\
debug_mode=true
host=localhost
Port=8000
"""

test_prod_env_file = """\
debug_mode=false
host=https://example.com/services
"""


def test_multiple_env_file(tmp_path):
    base_env = tmp_path / '.env'
    base_env.write_text(test_default_env_file)
    prod_env = tmp_path / '.env.prod'
    prod_env.write_text(test_prod_env_file)

    class Settings(BaseSettings):
        debug_mode: bool
        host: str
        port: int

        model_config = SettingsConfigDict(env_file=[base_env, prod_env])

    s = Settings()
    assert s.debug_mode is False
    assert s.host == 'https://example.com/services'
    assert s.port == 8000


def test_model_env_file_override_model_config(tmp_path):
    base_env = tmp_path / '.env'
    base_env.write_text(test_default_env_file)
    prod_env = tmp_path / '.env.prod'
    prod_env.write_text(test_prod_env_file)

    class Settings(BaseSettings):
        debug_mode: bool
        host: str
        port: int

        model_config = SettingsConfigDict(env_file=prod_env)

    s = Settings(_env_file=base_env)
    assert s.debug_mode is True
    assert s.host == 'localhost'
    assert s.port == 8000


def test_multiple_env_file_encoding(tmp_path):
    base_env = tmp_path / '.env'
    base_env.write_text('pika=p!±@', encoding='latin-1')
    prod_env = tmp_path / '.env.prod'
    prod_env.write_text('pika=chu!±@', encoding='latin-1')

    class Settings(BaseSettings):
        pika: str

    s = Settings(_env_file=[base_env, prod_env], _env_file_encoding='latin-1')
    assert s.pika == 'chu!±@'


def test_read_dotenv_vars(tmp_path):
    base_env = tmp_path / '.env'
    base_env.write_text(test_default_env_file)
    prod_env = tmp_path / '.env.prod'
    prod_env.write_text(test_prod_env_file)

    source = DotEnvSettingsSource(
        BaseSettings(), env_file=[base_env, prod_env], env_file_encoding='utf8', case_sensitive=False
    )
    assert source._read_env_files() == {
        'debug_mode': 'false',
        'host': 'https://example.com/services',
        'port': '8000',
    }

    source = DotEnvSettingsSource(
        BaseSettings(), env_file=[base_env, prod_env], env_file_encoding='utf8', case_sensitive=True
    )
    assert source._read_env_files() == {
        'debug_mode': 'false',
        'host': 'https://example.com/services',
        'Port': '8000',
    }


def test_read_dotenv_vars_when_env_file_is_none():
    assert (
        DotEnvSettingsSource(
            BaseSettings(), env_file=None, env_file_encoding=None, case_sensitive=False
        )._read_env_files()
        == {}
    )


@pytest.mark.skipif(yaml, reason='PyYAML is installed')
def test_yaml_not_installed(tmp_path):
    p = tmp_path / '.env'
    p.write_text(
        """
    foobar: "Hello"
    """
    )

    class Settings(BaseSettings):
        foobar: str
        model_config = SettingsConfigDict(yaml_file=p)

        @classmethod
        def settings_customise_sources(
            cls,
            settings_cls: Type[BaseSettings],
            init_settings: PydanticBaseSettingsSource,
            env_settings: PydanticBaseSettingsSource,
            dotenv_settings: PydanticBaseSettingsSource,
            file_secret_settings: PydanticBaseSettingsSource,
        ) -> Tuple[PydanticBaseSettingsSource, ...]:
            return (YamlConfigSettingsSource(settings_cls),)

    with pytest.raises(ImportError, match=r'^PyYAML is not installed, run `pip install pydantic-settings\[yaml\]`$'):
        Settings()


def test_alias_set(env):
    class Settings(BaseSettings):
        foo: str = Field('default foo', validation_alias='foo_env')
        bar: str = 'bar default'

    assert Settings.model_fields['bar'].alias is None
    assert Settings.model_fields['bar'].validation_alias is None
    assert Settings.model_fields['foo'].alias is None
    assert Settings.model_fields['foo'].validation_alias == 'foo_env'

    class SubSettings(Settings):
        spam: str = 'spam default'

    assert SubSettings.model_fields['bar'].alias is None
    assert SubSettings.model_fields['bar'].validation_alias is None
    assert SubSettings.model_fields['foo'].alias is None
    assert SubSettings.model_fields['foo'].validation_alias == 'foo_env'

    assert SubSettings().model_dump() == {'foo': 'default foo', 'bar': 'bar default', 'spam': 'spam default'}
    env.set('foo_env', 'fff')
    assert SubSettings().model_dump() == {'foo': 'fff', 'bar': 'bar default', 'spam': 'spam default'}
    env.set('bar', 'bbb')
    assert SubSettings().model_dump() == {'foo': 'fff', 'bar': 'bbb', 'spam': 'spam default'}
    env.set('spam', 'sss')
    assert SubSettings().model_dump() == {'foo': 'fff', 'bar': 'bbb', 'spam': 'sss'}


def test_prefix_on_parent(env):
    class MyBaseSettings(BaseSettings):
        var: str = 'old'

    class MySubSettings(MyBaseSettings):
        model_config = SettingsConfigDict(env_prefix='PREFIX_')

    assert MyBaseSettings().model_dump() == {'var': 'old'}
    assert MySubSettings().model_dump() == {'var': 'old'}
    env.set('PREFIX_VAR', 'new')
    assert MyBaseSettings().model_dump() == {'var': 'old'}
    assert MySubSettings().model_dump() == {'var': 'new'}


def test_secrets_path(tmp_path):
    p = tmp_path / 'foo'
    p.write_text('foo_secret_value_str')

    class Settings(BaseSettings):
        foo: str

        model_config = SettingsConfigDict(secrets_dir=tmp_path)

    assert Settings().model_dump() == {'foo': 'foo_secret_value_str'}


def test_secrets_path_with_validation_alias(tmp_path):
    p = tmp_path / 'foo'
    p.write_text('{"bar": ["test"]}')

    class Settings(BaseSettings):
        foo: str = Field(validation_alias=AliasChoices(AliasPath('foo', 'bar', 0)))

        model_config = SettingsConfigDict(secrets_dir=tmp_path)

    assert Settings().model_dump() == {'foo': 'test'}


def test_secrets_case_sensitive(tmp_path):
    (tmp_path / 'SECRET_VAR').write_text('foo_env_value_str')

    class Settings(BaseSettings):
        secret_var: Optional[str] = None

        model_config = SettingsConfigDict(secrets_dir=tmp_path, case_sensitive=True)

    assert Settings().model_dump() == {'secret_var': None}


def test_secrets_case_insensitive(tmp_path):
    (tmp_path / 'SECRET_VAR').write_text('foo_env_value_str')

    class Settings(BaseSettings):
        secret_var: Optional[str]

        model_config = SettingsConfigDict(secrets_dir=tmp_path, case_sensitive=False)

    settings = Settings().model_dump()
    assert settings == {'secret_var': 'foo_env_value_str'}


def test_secrets_path_url(tmp_path):
    (tmp_path / 'foo').write_text('http://www.example.com')
    (tmp_path / 'bar').write_text('snap')

    class Settings(BaseSettings):
        foo: HttpUrl
        bar: SecretStr

        model_config = SettingsConfigDict(secrets_dir=tmp_path)

    settings = Settings()
    assert str(settings.foo) == 'http://www.example.com/'
    assert settings.bar == SecretStr('snap')


def test_secrets_path_json(tmp_path):
    p = tmp_path / 'foo'
    p.write_text('{"a": "b"}')

    class Settings(BaseSettings):
        foo: Dict[str, str]

        model_config = SettingsConfigDict(secrets_dir=tmp_path)

    assert Settings().model_dump() == {'foo': {'a': 'b'}}


def test_secrets_nested_optional_json(tmp_path):
    p = tmp_path / 'foo'
    p.write_text('{"a": 10}')

    class Foo(BaseModel):
        a: int

    class Settings(BaseSettings):
        foo: Optional[Foo] = None

        model_config = SettingsConfigDict(secrets_dir=tmp_path)

    assert Settings().model_dump() == {'foo': {'a': 10}}


def test_secrets_path_invalid_json(tmp_path):
    p = tmp_path / 'foo'
    p.write_text('{"a": "b"')

    class Settings(BaseSettings):
        foo: Dict[str, str]

        model_config = SettingsConfigDict(secrets_dir=tmp_path)

    with pytest.raises(SettingsError, match='error parsing value for field "foo" from source "SecretsSettingsSource"'):
        Settings()


def test_secrets_missing(tmp_path):
    class Settings(BaseSettings):
        foo: str
        bar: List[str]

        model_config = SettingsConfigDict(secrets_dir=tmp_path)

    with pytest.raises(ValidationError) as exc_info:
        Settings()

    assert exc_info.value.errors(include_url=False) == [
        {'type': 'missing', 'loc': ('foo',), 'msg': 'Field required', 'input': {}},
        {'input': {}, 'loc': ('bar',), 'msg': 'Field required', 'type': 'missing'},
    ]


def test_secrets_invalid_secrets_dir(tmp_path):
    p1 = tmp_path / 'foo'
    p1.write_text('foo_secret_value_str')

    class Settings(BaseSettings):
        foo: str

        model_config = SettingsConfigDict(secrets_dir=p1)

    with pytest.raises(SettingsError, match='secrets_dir must reference a directory, not a file'):
        Settings()


@pytest.mark.skipif(sys.platform.startswith('win'), reason='windows paths break regex')
def test_secrets_missing_location(tmp_path):
    class Settings(BaseSettings):
        model_config = SettingsConfigDict(secrets_dir=tmp_path / 'does_not_exist')

    with pytest.warns(UserWarning, match=f'directory "{tmp_path}/does_not_exist" does not exist'):
        Settings()


@pytest.mark.skipif(sys.platform.startswith('win'), reason='windows paths break regex')
def test_secrets_file_is_a_directory(tmp_path):
    p1 = tmp_path / 'foo'
    p1.mkdir()

    class Settings(BaseSettings):
        foo: Optional[str] = None

        model_config = SettingsConfigDict(secrets_dir=tmp_path)

    with pytest.warns(UserWarning, match=f'attempted to load secret file "{tmp_path}/foo" but found a directory inste'):
        Settings()


def test_secrets_dotenv_precedence(tmp_path):
    s = tmp_path / 'foo'
    s.write_text('foo_secret_value_str')

    e = tmp_path / '.env'
    e.write_text('foo=foo_env_value_str')

    class Settings(BaseSettings):
        foo: str

        model_config = SettingsConfigDict(secrets_dir=tmp_path)

    assert Settings(_env_file=e).model_dump() == {'foo': 'foo_env_value_str'}


def test_external_settings_sources_precedence(env):
    def external_source_0() -> Dict[str, str]:
        return {'apple': 'value 0', 'banana': 'value 2'}

    def external_source_1() -> Dict[str, str]:
        return {'apple': 'value 1', 'raspberry': 'value 3'}

    class Settings(BaseSettings):
        apple: str
        banana: str
        raspberry: str

        @classmethod
        def settings_customise_sources(
            cls,
            settings_cls: Type[BaseSettings],
            init_settings: PydanticBaseSettingsSource,
            env_settings: PydanticBaseSettingsSource,
            dotenv_settings: PydanticBaseSettingsSource,
            file_secret_settings: PydanticBaseSettingsSource,
        ) -> Tuple[PydanticBaseSettingsSource, ...]:
            return (
                init_settings,
                env_settings,
                dotenv_settings,
                file_secret_settings,
                external_source_0,
                external_source_1,
            )

    env.set('banana', 'value 1')
    assert Settings().model_dump() == {'apple': 'value 0', 'banana': 'value 1', 'raspberry': 'value 3'}


def test_external_settings_sources_filter_env_vars():
    vault_storage = {'user:password': {'apple': 'value 0', 'banana': 'value 2'}}

    class VaultSettingsSource(PydanticBaseSettingsSource):
        def __init__(self, settings_cls: Type[BaseSettings], user: str, password: str):
            self.user = user
            self.password = password
            super().__init__(settings_cls)

        def get_field_value(self, field: FieldInfo, field_name: str) -> Any:
            pass

        def __call__(self) -> Dict[str, str]:
            vault_vars = vault_storage[f'{self.user}:{self.password}']
            return {
                field_name: vault_vars[field_name]
                for field_name in self.settings_cls.model_fields.keys()
                if field_name in vault_vars
            }

    class Settings(BaseSettings):
        apple: str
        banana: str

        @classmethod
        def settings_customise_sources(
            cls,
            settings_cls: Type[BaseSettings],
            init_settings: PydanticBaseSettingsSource,
            env_settings: PydanticBaseSettingsSource,
            dotenv_settings: PydanticBaseSettingsSource,
            file_secret_settings: PydanticBaseSettingsSource,
        ) -> Tuple[PydanticBaseSettingsSource, ...]:
            return (
                init_settings,
                env_settings,
                dotenv_settings,
                file_secret_settings,
                VaultSettingsSource(settings_cls, user='user', password='password'),
            )

    assert Settings().model_dump() == {'apple': 'value 0', 'banana': 'value 2'}


def test_customise_sources_empty():
    class Settings(BaseSettings):
        apple: str = 'default'
        banana: str = 'default'

        @classmethod
        def settings_customise_sources(cls, *args, **kwargs):
            return ()

    assert Settings().model_dump() == {'apple': 'default', 'banana': 'default'}
    assert Settings(apple='xxx').model_dump() == {'apple': 'default', 'banana': 'default'}


def test_builtins_settings_source_repr():
    assert (
        repr(InitSettingsSource(BaseSettings, init_kwargs={'apple': 'value 0', 'banana': 'value 1'}))
        == "InitSettingsSource(init_kwargs={'apple': 'value 0', 'banana': 'value 1'})"
    )
    assert (
        repr(EnvSettingsSource(BaseSettings, env_nested_delimiter='__'))
        == "EnvSettingsSource(env_nested_delimiter='__', env_prefix_len=0)"
    )
    assert repr(DotEnvSettingsSource(BaseSettings, env_file='.env', env_file_encoding='utf-8')) == (
        "DotEnvSettingsSource(env_file='.env', env_file_encoding='utf-8', "
        'env_nested_delimiter=None, env_prefix_len=0)'
    )
    assert (
        repr(SecretsSettingsSource(BaseSettings, secrets_dir='/secrets'))
        == "SecretsSettingsSource(secrets_dir='/secrets')"
    )


def _parse_custom_dict(value: str) -> Callable[[str], Dict[int, str]]:
    """A custom parsing function passed into env parsing test."""
    res = {}
    for part in value.split(','):
        k, v = part.split('=')
        res[int(k)] = v
    return res


class CustomEnvSettingsSource(EnvSettingsSource):
    def prepare_field_value(self, field_name: str, field: FieldInfo, value: Any, value_is_complex: bool) -> Any:
        if not value:
            return None

        return _parse_custom_dict(value)


def test_env_setting_source_custom_env_parse(env):
    class Settings(BaseSettings):
        top: Dict[int, str]

        @classmethod
        def settings_customise_sources(
            cls,
            settings_cls: Type[BaseSettings],
            init_settings: PydanticBaseSettingsSource,
            env_settings: PydanticBaseSettingsSource,
            dotenv_settings: PydanticBaseSettingsSource,
            file_secret_settings: PydanticBaseSettingsSource,
        ) -> Tuple[PydanticBaseSettingsSource, ...]:
            return (CustomEnvSettingsSource(settings_cls),)

    with pytest.raises(ValidationError):
        Settings()
    env.set('top', '1=apple,2=banana')
    s = Settings()
    assert s.top == {1: 'apple', 2: 'banana'}


class BadCustomEnvSettingsSource(EnvSettingsSource):
    def prepare_field_value(self, field_name: str, field: FieldInfo, value: Any, value_is_complex: bool) -> Any:
        """A custom parsing function passed into env parsing test."""
        return int(value)


def test_env_settings_source_custom_env_parse_is_bad(env):
    class Settings(BaseSettings):
        top: Dict[int, str]

        @classmethod
        def settings_customise_sources(
            cls,
            settings_cls: Type[BaseSettings],
            init_settings: PydanticBaseSettingsSource,
            env_settings: PydanticBaseSettingsSource,
            dotenv_settings: PydanticBaseSettingsSource,
            file_secret_settings: PydanticBaseSettingsSource,
        ) -> Tuple[PydanticBaseSettingsSource, ...]:
            return (BadCustomEnvSettingsSource(settings_cls),)

    env.set('top', '1=apple,2=banana')
    with pytest.raises(
        SettingsError, match='error parsing value for field "top" from source "BadCustomEnvSettingsSource"'
    ):
        Settings()


class CustomSecretsSettingsSource(SecretsSettingsSource):
    def prepare_field_value(self, field_name: str, field: FieldInfo, value: Any, value_is_complex: bool) -> Any:
        if not value:
            return None

        return _parse_custom_dict(value)


def test_secret_settings_source_custom_env_parse(tmp_path):
    p = tmp_path / 'top'
    p.write_text('1=apple,2=banana')

    class Settings(BaseSettings):
        top: Dict[int, str]

        model_config = SettingsConfigDict(secrets_dir=tmp_path)

        def settings_customise_sources(
            cls,
            settings_cls: Type[BaseSettings],
            init_settings: PydanticBaseSettingsSource,
            env_settings: PydanticBaseSettingsSource,
            dotenv_settings: PydanticBaseSettingsSource,
            file_secret_settings: PydanticBaseSettingsSource,
        ) -> Tuple[PydanticBaseSettingsSource, ...]:
            return (CustomSecretsSettingsSource(settings_cls, tmp_path),)

    s = Settings()
    assert s.top == {1: 'apple', 2: 'banana'}


class BadCustomSettingsSource(EnvSettingsSource):
    def get_field_value(self, field: FieldInfo, field_name: str) -> Any:
        raise ValueError('Error')


def test_custom_source_get_field_value_error(env):
    class Settings(BaseSettings):
        top: Dict[int, str]

        @classmethod
        def settings_customise_sources(
            cls,
            settings_cls: Type[BaseSettings],
            init_settings: PydanticBaseSettingsSource,
            env_settings: PydanticBaseSettingsSource,
            dotenv_settings: PydanticBaseSettingsSource,
            file_secret_settings: PydanticBaseSettingsSource,
        ) -> Tuple[PydanticBaseSettingsSource, ...]:
            return (BadCustomSettingsSource(settings_cls),)

    with pytest.raises(
        SettingsError, match='error getting value for field "top" from source "BadCustomSettingsSource"'
    ):
        Settings()


def test_nested_env_complex_values(env):
    class SubSubModel(BaseSettings):
        dvals: Dict

    class SubModel(BaseSettings):
        vals: List[str]
        sub_sub_model: SubSubModel

    class Cfg(BaseSettings):
        sub_model: SubModel

        model_config = SettingsConfigDict(env_prefix='cfg_', env_nested_delimiter='__')

    env.set('cfg_sub_model__vals', '["one", "two"]')
    env.set('cfg_sub_model__sub_sub_model__dvals', '{"three": 4}')

    assert Cfg().model_dump() == {'sub_model': {'vals': ['one', 'two'], 'sub_sub_model': {'dvals': {'three': 4}}}}

    env.set('cfg_sub_model__vals', 'invalid')
    with pytest.raises(
        SettingsError, match='error parsing value for field "sub_model" from source "EnvSettingsSource"'
    ):
        Cfg()


def test_nested_env_nonexisting_field(env):
    class SubModel(BaseSettings):
        vals: List[str]

    class Cfg(BaseSettings):
        sub_model: SubModel

        model_config = SettingsConfigDict(env_prefix='cfg_', env_nested_delimiter='__')

    env.set('cfg_sub_model__foo_vals', '[]')
    with pytest.raises(ValidationError):
        Cfg()


def test_nested_env_nonexisting_field_deep(env):
    class SubModel(BaseSettings):
        vals: List[str]

    class Cfg(BaseSettings):
        sub_model: SubModel

        model_config = SettingsConfigDict(env_prefix='cfg_', env_nested_delimiter='__')

    env.set('cfg_sub_model__vals__foo__bar__vals', '[]')
    with pytest.raises(ValidationError):
        Cfg()


def test_nested_env_union_complex_values(env):
    class SubModel(BaseSettings):
        vals: Union[List[str], Dict[str, str]]

    class Cfg(BaseSettings):
        sub_model: SubModel

        model_config = SettingsConfigDict(env_prefix='cfg_', env_nested_delimiter='__')

    env.set('cfg_sub_model__vals', '["one", "two"]')
    assert Cfg().model_dump() == {'sub_model': {'vals': ['one', 'two']}}

    env.set('cfg_sub_model__vals', '{"three": "four"}')
    assert Cfg().model_dump() == {'sub_model': {'vals': {'three': 'four'}}}

    env.set('cfg_sub_model__vals', 'stringval')
    with pytest.raises(ValidationError):
        Cfg()

    env.set('cfg_sub_model__vals', '{"invalid": dict}')
    with pytest.raises(ValidationError):
        Cfg()


def test_discriminated_union_with_callable_discriminator(env):
    class A(BaseModel):
        x: Literal['a'] = 'a'
        y: str

    class B(BaseModel):
        x: Literal['b'] = 'b'
        z: str

    def get_discriminator_value(v: Any) -> Hashable:
        if isinstance(v, dict):
            v0 = v.get('x')
        else:
            v0 = getattr(v, 'x', None)

        if v0 == 'a':
            return 'a'
        elif v0 == 'b':
            return 'b'
        else:
            return None

    class Settings(BaseSettings):
        model_config = SettingsConfigDict(env_nested_delimiter='__')

        # Discriminated union using a callable discriminator.
        a_or_b: Annotated[Union[Annotated[A, Tag('a')], Annotated[B, Tag('b')]], Discriminator(get_discriminator_value)]

    # Set up environment so that the discriminator is 'a'.
    env.set('a_or_b__x', 'a')
    env.set('a_or_b__y', 'foo')

    s = Settings()

    assert s.a_or_b.x == 'a'
    assert s.a_or_b.y == 'foo'


def test_nested_model_case_insensitive(env):
    class SubSubSub(BaseModel):
        VaL3: str
        val4: str = Field(validation_alias='VAL4')

    class SubSub(BaseModel):
        Val2: str
        SUB_sub_SuB: SubSubSub

    class Sub(BaseModel):
        VAL1: str
        SUB_sub: SubSub

    class Settings(BaseSettings):
        nested: Sub

        model_config = SettingsConfigDict(env_nested_delimiter='__')

    env.set('nested', '{"val1": "v1", "sub_SUB": {"VAL2": "v2", "sub_SUB_sUb": {"vAl3": "v3", "VAL4": "v4"}}}')
    s = Settings()
    assert s.nested.VAL1 == 'v1'
    assert s.nested.SUB_sub.Val2 == 'v2'
    assert s.nested.SUB_sub.SUB_sub_SuB.VaL3 == 'v3'
    assert s.nested.SUB_sub.SUB_sub_SuB.val4 == 'v4'


def test_dotenv_extra_allow(tmp_path):
    p = tmp_path / '.env'
    p.write_text('a=b\nx=y')

    class Settings(BaseSettings):
        a: str

        model_config = SettingsConfigDict(env_file=p, extra='allow')

    s = Settings()
    assert s.a == 'b'
    assert s.x == 'y'


def test_dotenv_extra_forbid(tmp_path):
    p = tmp_path / '.env'
    p.write_text('a=b\nx=y')

    class Settings(BaseSettings):
        a: str

        model_config = SettingsConfigDict(env_file=p, extra='forbid')

    with pytest.raises(ValidationError) as exc_info:
        Settings()
    assert exc_info.value.errors(include_url=False) == [
        {'type': 'extra_forbidden', 'loc': ('x',), 'msg': 'Extra inputs are not permitted', 'input': 'y'}
    ]


def test_dotenv_extra_case_insensitive(tmp_path):
    p = tmp_path / '.env'
    p.write_text('a=b')

    class Settings(BaseSettings):
        A: str

        model_config = SettingsConfigDict(env_file=p, extra='forbid')

    s = Settings()
    assert s.A == 'b'


def test_dotenv_extra_sub_model_case_insensitive(tmp_path):
    p = tmp_path / '.env'
    p.write_text('a=b\nSUB_model={"v": "v1"}')

    class SubModel(BaseModel):
        v: str

    class Settings(BaseSettings):
        A: str
        sub_MODEL: SubModel

        model_config = SettingsConfigDict(env_file=p, extra='forbid')

    s = Settings()
    assert s.A == 'b'
    assert s.sub_MODEL.v == 'v1'


def test_nested_bytes_field(env):
    class SubModel(BaseModel):
        v1: str
        v2: bytes

    class Settings(BaseSettings):
        v0: str
        sub_model: SubModel

        model_config = SettingsConfigDict(env_nested_delimiter='__', env_prefix='TEST_')

    env.set('TEST_V0', 'v0')
    env.set('TEST_SUB_MODEL__V1', 'v1')
    env.set('TEST_SUB_MODEL__V2', 'v2')

    s = Settings()

    assert s.v0 == 'v0'
    assert s.sub_model.v1 == 'v1'
    assert s.sub_model.v2 == b'v2'


def test_protected_namespace_defaults():
    # pydantic default
    with pytest.warns(UserWarning, match='Field "model_prefixed_field" has conflict with protected namespace "model_"'):

        class Model(BaseSettings):
            model_prefixed_field: str

    # pydantic-settings default
    with pytest.raises(
        UserWarning, match='Field "settings_prefixed_field" has conflict with protected namespace "settings_"'
    ):

        class Model1(BaseSettings):
            settings_prefixed_field: str

    with pytest.raises(
        NameError,
        match=(
            'Field "settings_customise_sources" conflicts with member <bound method '
            "BaseSettings.settings_customise_sources of <class 'pydantic_settings.main.BaseSettings'>> "
            'of protected namespace "settings_".'
        ),
    ):

        class Model2(BaseSettings):
            settings_customise_sources: str


def test_case_sensitive_from_args(monkeypatch):
    class Settings(BaseSettings):
        foo: str

    # Need to patch os.environ to get build to work on Windows, where os.environ is case insensitive
    monkeypatch.setattr(os, 'environ', value={'Foo': 'foo'})
    with pytest.raises(ValidationError) as exc_info:
        Settings(_case_sensitive=True)
    assert exc_info.value.errors(include_url=False) == [
        {'type': 'missing', 'loc': ('foo',), 'msg': 'Field required', 'input': {}}
    ]


def test_env_prefix_from_args(env):
    class Settings(BaseSettings):
        apple: str

    env.set('foobar_apple', 'has_prefix')
    s = Settings(_env_prefix='foobar_')
    assert s.apple == 'has_prefix'


def test_env_json_field(env):
    class Settings(BaseSettings):
        x: Json

    env.set('x', '{"foo": "bar"}')

    s = Settings()
    assert s.x == {'foo': 'bar'}

    env.set('x', 'test')
    with pytest.raises(ValidationError) as exc_info:
        Settings()
    assert exc_info.value.errors(include_url=False) == [
        {
            'type': 'json_invalid',
            'loc': ('x',),
            'msg': 'Invalid JSON: expected ident at line 1 column 2',
            'input': 'test',
            'ctx': {'error': 'expected ident at line 1 column 2'},
        }
    ]


def test_env_parse_enums(env):
    class Settings(BaseSettings):
        fruit: FruitsEnum

    with pytest.raises(ValidationError) as exc_info:
        env.set('FRUIT', 'kiwi')
        s = Settings()
    assert exc_info.value.errors(include_url=False) == [
        {
            'type': 'enum',
            'loc': ('fruit',),
            'msg': 'Input should be 0, 1 or 2',
            'input': 'kiwi',
            'ctx': {'expected': '0, 1 or 2'},
        }
    ]

    env.set('FRUIT', str(FruitsEnum.lime.value))
    s = Settings()
    assert s.fruit == FruitsEnum.lime

    env.set('FRUIT', 'kiwi')
    s = Settings(_env_parse_enums=True)
    assert s.fruit == FruitsEnum.kiwi

    env.set('FRUIT', str(FruitsEnum.lime.value))
    s = Settings(_env_parse_enums=True)
    assert s.fruit == FruitsEnum.lime


def test_env_parse_none_str(env):
    env.set('x', 'null')
    env.set('y', 'y_override')

    class Settings(BaseSettings):
        x: Optional[str] = 'x_default'
        y: Optional[str] = 'y_default'

    s = Settings()
    assert s.x == 'null'
    assert s.y == 'y_override'
    s = Settings(_env_parse_none_str='null')
    assert s.x is None
    assert s.y == 'y_override'

    env.set('nested__x', 'None')
    env.set('nested__y', 'y_override')
    env.set('nested__deep__z', 'None')

    class NestedBaseModel(BaseModel):
        x: Optional[str] = 'x_default'
        y: Optional[str] = 'y_default'
        deep: Optional[dict] = {'z': 'z_default'}
        keep: Optional[dict] = {'z': 'None'}

    class NestedSettings(BaseSettings, env_nested_delimiter='__'):
        nested: Optional[NestedBaseModel] = NestedBaseModel()

    s = NestedSettings()
    assert s.nested.x == 'None'
    assert s.nested.y == 'y_override'
    assert s.nested.deep['z'] == 'None'
    assert s.nested.keep['z'] == 'None'
    s = NestedSettings(_env_parse_none_str='None')
    assert s.nested.x is None
    assert s.nested.y == 'y_override'
    assert s.nested.deep['z'] is None
    assert s.nested.keep['z'] == 'None'

    env.set('nested__deep', 'None')

    with pytest.raises(ValidationError):
        s = NestedSettings()
    s = NestedSettings(_env_parse_none_str='None')
    assert s.nested.x is None
    assert s.nested.y == 'y_override'
    assert s.nested.deep['z'] is None
    assert s.nested.keep['z'] == 'None'

    env.pop('nested__deep__z')

    with pytest.raises(ValidationError):
        s = NestedSettings()
    s = NestedSettings(_env_parse_none_str='None')
    assert s.nested.x is None
    assert s.nested.y == 'y_override'
    assert s.nested.deep is None
    assert s.nested.keep['z'] == 'None'


def test_env_json_field_dict(env):
    class Settings(BaseSettings):
        x: Json[Dict[str, int]]

    env.set('x', '{"foo": 1}')

    s = Settings()
    assert s.x == {'foo': 1}

    env.set('x', '{"foo": "bar"}')
    with pytest.raises(ValidationError) as exc_info:
        Settings()
    assert exc_info.value.errors(include_url=False) == [
        {
            'type': 'int_parsing',
            'loc': ('x', 'foo'),
            'msg': 'Input should be a valid integer, unable to parse string as an integer',
            'input': 'bar',
        }
    ]


def test_custom_env_source_default_values_from_config():
    class CustomEnvSettingsSource(EnvSettingsSource):
        pass

    class Settings(BaseSettings):
        foo: str = 'test'

        model_config = SettingsConfigDict(env_prefix='prefix_', case_sensitive=True)

    s = Settings()
    assert s.model_config['env_prefix'] == 'prefix_'
    assert s.model_config['case_sensitive'] is True

    c = CustomEnvSettingsSource(Settings)
    assert c.env_prefix == 'prefix_'
    assert c.case_sensitive is True


def test_model_config_through_class_kwargs(env):
    class Settings(BaseSettings, env_prefix='foobar_', title='Test Settings Model'):
        apple: str

    assert Settings.model_config['title'] == 'Test Settings Model'  # pydantic config
    assert Settings.model_config['env_prefix'] == 'foobar_'  # pydantic-settings config

    assert Settings.model_json_schema()['title'] == 'Test Settings Model'

    env.set('foobar_apple', 'has_prefix')
    s = Settings()
    assert s.apple == 'has_prefix'


def test_root_model_as_field(env):
    class Foo(BaseModel):
        x: int
        y: Dict[str, int]

    FooRoot = RootModel[List[Foo]]

    class Settings(BaseSettings):
        z: FooRoot

    env.set('z', '[{"x": 1, "y": {"foo": 1}}, {"x": 2, "y": {"foo": 2}}]')
    s = Settings()
    assert s.model_dump() == {'z': [{'x': 1, 'y': {'foo': 1}}, {'x': 2, 'y': {'foo': 2}}]}


def test_optional_field_from_env(env):
    class Settings(BaseSettings):
        x: Optional[str] = None

    env.set('x', '123')

    s = Settings()
    assert s.x == '123'


def test_dotenv_optional_json_field(tmp_path):
    p = tmp_path / '.env'
    p.write_text("""DATA='{"foo":"bar"}'""")

    class Settings(BaseSettings):
        model_config = SettingsConfigDict(env_file=p)

        data: Optional[Json[Dict[str, str]]] = Field(default=None)

    s = Settings()
    assert s.data == {'foo': 'bar'}


def test_cli_nested_arg():
    class SubSubValue(BaseModel):
        v6: str

    class SubValue(BaseModel):
        v4: str
        v5: int
        sub_sub: SubSubValue

    class TopValue(BaseModel):
        v1: str
        v2: str
        v3: str
        sub: SubValue

    class Cfg(BaseSettings):
        v0: str
        v0_union: Union[SubValue, int]
        top: TopValue

    args: List[str] = []
    args += ['--top', '{"v1": "json-1", "v2": "json-2", "sub": {"v5": "xx"}}']
    args += ['--top.sub.v5', '5']
    args += ['--v0', '0']
    args += ['--top.v2', '2']
    args += ['--top.v3', '3']
    args += ['--v0_union', '0']
    args += ['--top.sub.sub_sub.v6', '6']
    args += ['--top.sub.v4', '4']
    cfg = Cfg(_cli_parse_args=args)
    assert cfg.model_dump() == {
        'v0': '0',
        'v0_union': 0,
        'top': {
            'v1': 'json-1',
            'v2': '2',
            'v3': '3',
            'sub': {'v4': '4', 'v5': 5, 'sub_sub': {'v6': '6'}},
        },
    }


def test_cli_source_prioritization(env):
    class CfgDefault(BaseSettings):
        foo: str

    class CfgPrioritized(BaseSettings):
        foo: str

        @classmethod
        def settings_customise_sources(
            cls,
            settings_cls: Type[BaseSettings],
            init_settings: PydanticBaseSettingsSource,
            env_settings: PydanticBaseSettingsSource,
            dotenv_settings: PydanticBaseSettingsSource,
            file_secret_settings: PydanticBaseSettingsSource,
        ) -> Tuple[PydanticBaseSettingsSource, ...]:
            return env_settings, CliSettingsSource(settings_cls, cli_parse_args=['--foo', 'FOO FROM CLI'])

    env.set('FOO', 'FOO FROM ENV')

    cfg = CfgDefault(_cli_parse_args=['--foo', 'FOO FROM CLI'])
    assert cfg.model_dump() == {'foo': 'FOO FROM CLI'}

    cfg = CfgPrioritized()
    assert cfg.model_dump() == {'foo': 'FOO FROM ENV'}


def test_cli_alias_arg():
    class Animal(BaseModel):
        name: str

    class Cfg(BaseSettings):
        apple: str = Field(alias='alias')
        pet: Animal = Field(alias='critter')

    cfg = Cfg(_cli_parse_args=['--alias', 'foo', '--critter.name', 'harry'])
    assert cfg.model_dump() == {'apple': 'foo', 'pet': {'name': 'harry'}}
    assert cfg.model_dump(by_alias=True) == {'alias': 'foo', 'critter': {'name': 'harry'}}


def test_cli_nested_dataclass_arg():
    @pydantic_dataclasses.dataclass
    class MyDataclass:
        foo: int
        bar: str

    class Settings(BaseSettings):
        n: MyDataclass

    s = Settings(_cli_parse_args=['--n.foo', '123', '--n.bar', 'bar value'])
    assert isinstance(s.n, MyDataclass)
    assert s.n.foo == 123
    assert s.n.bar == 'bar value'


@pytest.mark.parametrize('prefix', ['', 'child.'])
def test_cli_list_arg(prefix):
    class Obj(BaseModel):
        val: int

    class Child(BaseModel):
        num_list: Optional[List[int]] = None
        obj_list: Optional[List[Obj]] = None
        str_list: Optional[List[str]] = None
        union_list: Optional[List[Union[Obj, int]]] = None

    class Cfg(BaseSettings):
        num_list: Optional[List[int]] = None
        obj_list: Optional[List[Obj]] = None
        union_list: Optional[List[Union[Obj, int]]] = None
        str_list: Optional[List[str]] = None
        child: Optional[Child] = None

    def check_answer(cfg, prefix, expected):
        if prefix:
            assert cfg.model_dump() == {
                'num_list': None,
                'obj_list': None,
                'union_list': None,
                'str_list': None,
                'child': expected,
            }
        else:
            expected['child'] = None
            assert cfg.model_dump() == expected

    args: List[str] = []
    args = [f'--{prefix}num_list', '[1,2]']
    args += [f'--{prefix}num_list', '3,4']
    args += [f'--{prefix}num_list', '5', f'--{prefix}num_list', '6']
    cfg = Cfg(_cli_parse_args=args)
    expected = {
        'num_list': [1, 2, 3, 4, 5, 6],
        'obj_list': None,
        'union_list': None,
        'str_list': None,
    }
    check_answer(cfg, prefix, expected)

    args = [f'--{prefix}obj_list', '[{"val":1},{"val":2}]']
    args += [f'--{prefix}obj_list', '{"val":3},{"val":4}']
    args += [f'--{prefix}obj_list', '{"val":5}', f'--{prefix}obj_list', '{"val":6}']
    cfg = Cfg(_cli_parse_args=args)
    expected = {
        'num_list': None,
        'obj_list': [{'val': 1}, {'val': 2}, {'val': 3}, {'val': 4}, {'val': 5}, {'val': 6}],
        'union_list': None,
        'str_list': None,
    }
    check_answer(cfg, prefix, expected)

    args = [f'--{prefix}union_list', '[{"val":1},2]', f'--{prefix}union_list', '[3,{"val":4}]']
    args += [f'--{prefix}union_list', '{"val":5},6', f'--{prefix}union_list', '7,{"val":8}']
    args += [f'--{prefix}union_list', '{"val":9}', f'--{prefix}union_list', '10']
    cfg = Cfg(_cli_parse_args=args)
    expected = {
        'num_list': None,
        'obj_list': None,
        'union_list': [{'val': 1}, 2, 3, {'val': 4}, {'val': 5}, 6, 7, {'val': 8}, {'val': 9}, 10],
        'str_list': None,
    }
    check_answer(cfg, prefix, expected)

    args = [f'--{prefix}str_list', '["0,0","1,1"]']
    args += [f'--{prefix}str_list', '"2,2","3,3"']
    args += [f'--{prefix}str_list', '"4,4"', f'--{prefix}str_list', '"5,5"']
    cfg = Cfg(_cli_parse_args=args)
    expected = {
        'num_list': None,
        'obj_list': None,
        'union_list': None,
        'str_list': ['0,0', '1,1', '2,2', '3,3', '4,4', '5,5'],
    }
    check_answer(cfg, prefix, expected)


def test_cli_list_json_value_parsing():
    class Cfg(BaseSettings):
        json_list: List[Union[str, bool, None]]

    assert Cfg(
        _cli_parse_args=[
            '--json_list',
            'true,"true"',
            '--json_list',
            'false,"false"',
            '--json_list',
            'null,"null"',
            '--json_list',
            'hi,"bye"',
        ]
    ).model_dump() == {'json_list': [True, 'true', False, 'false', None, 'null', 'hi', 'bye']}

    assert Cfg(_cli_parse_args=['--json_list', '"","","",""']).model_dump() == {'json_list': ['', '', '', '']}
    assert Cfg(_cli_parse_args=['--json_list', ',,,']).model_dump() == {'json_list': ['', '', '', '']}


@pytest.mark.parametrize('prefix', ['', 'child.'])
def test_cli_dict_arg(prefix):
    class Child(BaseModel):
        check_dict: Dict[str, str]

    class Cfg(BaseSettings):
        check_dict: Optional[Dict[str, str]] = None
        child: Optional[Child] = None

    args: List[str] = []
    args = [f'--{prefix}check_dict', '{"k1":"a","k2":"b"}']
    args += [f'--{prefix}check_dict', '{"k3":"c"},{"k4":"d"}']
    args += [f'--{prefix}check_dict', '{"k5":"e"}', f'--{prefix}check_dict', '{"k6":"f"}']
    args += [f'--{prefix}check_dict', '[k7=g,k8=h]']
    args += [f'--{prefix}check_dict', 'k9=i,k10=j']
    args += [f'--{prefix}check_dict', 'k11=k', f'--{prefix}check_dict', 'k12=l']
    args += [f'--{prefix}check_dict', '[{"k13":"m"},k14=n]', f'--{prefix}check_dict', '[k15=o,{"k16":"p"}]']
    args += [f'--{prefix}check_dict', '{"k17":"q"},k18=r', f'--{prefix}check_dict', 'k19=s,{"k20":"t"}']
    args += [f'--{prefix}check_dict', '{"k21":"u"},k22=v,{"k23":"w"}']
    args += [f'--{prefix}check_dict', 'k24=x,{"k25":"y"},k26=z']
    args += [f'--{prefix}check_dict', '[k27="x,y",k28="x,y"]']
    args += [f'--{prefix}check_dict', 'k29="x,y",k30="x,y"']
    args += [f'--{prefix}check_dict', 'k31="x,y"', f'--{prefix}check_dict', 'k32="x,y"']
    cfg = Cfg(_cli_parse_args=args)
    expected: Dict[str, Any] = {
        'check_dict': {
            'k1': 'a',
            'k2': 'b',
            'k3': 'c',
            'k4': 'd',
            'k5': 'e',
            'k6': 'f',
            'k7': 'g',
            'k8': 'h',
            'k9': 'i',
            'k10': 'j',
            'k11': 'k',
            'k12': 'l',
            'k13': 'm',
            'k14': 'n',
            'k15': 'o',
            'k16': 'p',
            'k17': 'q',
            'k18': 'r',
            'k19': 's',
            'k20': 't',
            'k21': 'u',
            'k22': 'v',
            'k23': 'w',
            'k24': 'x',
            'k25': 'y',
            'k26': 'z',
            'k27': 'x,y',
            'k28': 'x,y',
            'k29': 'x,y',
            'k30': 'x,y',
            'k31': 'x,y',
            'k32': 'x,y',
        }
    }
    if prefix:
        expected = {'check_dict': None, 'child': expected}
    else:
        expected['child'] = None
    assert cfg.model_dump() == expected

    with pytest.raises(SettingsError) as exc_info:
        cfg = Cfg(_cli_parse_args=[f'--{prefix}check_dict', 'k9="i'])
    assert str(exc_info.value) == f'Parsing error encountered for {prefix}check_dict: Mismatched quotes'

    with pytest.raises(SettingsError):
        cfg = Cfg(_cli_parse_args=[f'--{prefix}check_dict', 'k9=i"'])
    assert str(exc_info.value) == f'Parsing error encountered for {prefix}check_dict: Mismatched quotes'


def test_cli_union_dict_arg():
    class Cfg(BaseSettings):
        union_str_dict: Union[str, Dict[str, Any]]

    with pytest.raises(ValidationError) as exc_info:
        args = ['--union_str_dict', 'hello world', '--union_str_dict', 'hello world']
        cfg = Cfg(_cli_parse_args=args)
    assert exc_info.value.errors(include_url=False) == [
        {
            'input': [
                'hello world',
                'hello world',
            ],
            'loc': (
                'union_str_dict',
                'str',
            ),
            'msg': 'Input should be a valid string',
            'type': 'string_type',
        },
        {
            'input': [
                'hello world',
                'hello world',
            ],
            'loc': (
                'union_str_dict',
                'dict[str,any]',
            ),
            'msg': 'Input should be a valid dictionary',
            'type': 'dict_type',
        },
    ]

    args = ['--union_str_dict', 'hello world']
    cfg = Cfg(_cli_parse_args=args)
    assert cfg.model_dump() == {'union_str_dict': 'hello world'}

    args = ['--union_str_dict', '{"hello": "world"}']
    cfg = Cfg(_cli_parse_args=args)
    assert cfg.model_dump() == {'union_str_dict': {'hello': 'world'}}

    args = ['--union_str_dict', 'hello=world']
    cfg = Cfg(_cli_parse_args=args)
    assert cfg.model_dump() == {'union_str_dict': {'hello': 'world'}}

    args = ['--union_str_dict', '"hello=world"']
    cfg = Cfg(_cli_parse_args=args)
    assert cfg.model_dump() == {'union_str_dict': 'hello=world'}

    class Cfg(BaseSettings):
        union_list_dict: Union[List[str], Dict[str, Any]]

    with pytest.raises(ValidationError) as exc_info:
        args = ['--union_list_dict', 'hello,world']
        cfg = Cfg(_cli_parse_args=args)
    assert exc_info.value.errors(include_url=False) == [
        {
            'input': 'hello,world',
            'loc': (
                'union_list_dict',
                'list[str]',
            ),
            'msg': 'Input should be a valid list',
            'type': 'list_type',
        },
        {
            'input': 'hello,world',
            'loc': (
                'union_list_dict',
                'dict[str,any]',
            ),
            'msg': 'Input should be a valid dictionary',
            'type': 'dict_type',
        },
    ]

    args = ['--union_list_dict', 'hello,world', '--union_list_dict', 'hello,world']
    cfg = Cfg(_cli_parse_args=args)
    assert cfg.model_dump() == {'union_list_dict': ['hello', 'world', 'hello', 'world']}

    args = ['--union_list_dict', '[hello,world]']
    cfg = Cfg(_cli_parse_args=args)
    assert cfg.model_dump() == {'union_list_dict': ['hello', 'world']}

    args = ['--union_list_dict', '{"hello": "world"}']
    cfg = Cfg(_cli_parse_args=args)
    assert cfg.model_dump() == {'union_list_dict': {'hello': 'world'}}

    args = ['--union_list_dict', 'hello=world']
    cfg = Cfg(_cli_parse_args=args)
    assert cfg.model_dump() == {'union_list_dict': {'hello': 'world'}}

    with pytest.raises(ValidationError) as exc_info:
        args = ['--union_list_dict', '"hello=world"']
        cfg = Cfg(_cli_parse_args=args)
    assert exc_info.value.errors(include_url=False) == [
        {
            'input': 'hello=world',
            'loc': (
                'union_list_dict',
                'list[str]',
            ),
            'msg': 'Input should be a valid list',
            'type': 'list_type',
        },
        {
            'input': 'hello=world',
            'loc': (
                'union_list_dict',
                'dict[str,any]',
            ),
            'msg': 'Input should be a valid dictionary',
            'type': 'dict_type',
        },
    ]

    args = ['--union_list_dict', '["hello=world"]']
    cfg = Cfg(_cli_parse_args=args)
    assert cfg.model_dump() == {'union_list_dict': ['hello=world']}


def test_cli_nested_dict_arg():
    class Cfg(BaseSettings):
        check_dict: Dict[str, Any]

    args = ['--check_dict', '{"k1":{"a": 1}},{"k2":{"b": 2}}']
    cfg = Cfg(_cli_parse_args=args)
    assert cfg.model_dump() == {'check_dict': {'k1': {'a': 1}, 'k2': {'b': 2}}}

    with pytest.raises(SettingsError) as exc_info:
        args = ['--check_dict', '{"k1":{"a": 1}},"k2":{"b": 2}}']
        cfg = Cfg(_cli_parse_args=args)
    assert (
        str(exc_info.value)
        == 'Parsing error encountered for check_dict: not enough values to unpack (expected 2, got 1)'
    )

    with pytest.raises(SettingsError) as exc_info:
        args = ['--check_dict', '{"k1":{"a": 1}},{"k2":{"b": 2}']
        cfg = Cfg(_cli_parse_args=args)
    assert str(exc_info.value) == 'Parsing error encountered for check_dict: Missing end delimiter "}"'


def test_cli_subcommand_with_positionals():
    class FooPlugin(BaseModel):
        my_feature: bool = False

    class BarPlugin(BaseModel):
        my_feature: bool = False

    class Plugins(BaseModel):
        foo: CliSubCommand[FooPlugin]
        bar: CliSubCommand[BarPlugin]

    class Clone(BaseModel):
        repository: CliPositionalArg[str]
        directory: CliPositionalArg[str]
        local: bool = False
        shared: bool = False

    class Init(BaseModel):
        directory: CliPositionalArg[str]
        quiet: bool = False
        bare: bool = False

    class Git(BaseSettings):
        clone: CliSubCommand[Clone]
        init: CliSubCommand[Init]
        plugins: CliSubCommand[Plugins]

    git = Git(_cli_parse_args=['init', '--quiet', 'true', 'dir/path'])
    assert git.model_dump() == {
        'clone': None,
        'init': {'directory': 'dir/path', 'quiet': True, 'bare': False},
        'plugins': None,
    }

    git = Git(_cli_parse_args=['clone', 'repo', '.', '--shared', 'true'])
    assert git.model_dump() == {
        'clone': {'repository': 'repo', 'directory': '.', 'local': False, 'shared': True},
        'init': None,
        'plugins': None,
    }

    git = Git(_cli_parse_args=['plugins', 'bar'])
    assert git.model_dump() == {
        'clone': None,
        'init': None,
        'plugins': {'foo': None, 'bar': {'my_feature': False}},
    }


def test_cli_union_similar_sub_models():
    class ChildA(BaseModel):
        name: str = 'child a'
        diff_a: str = 'child a difference'

    class ChildB(BaseModel):
        name: str = 'child b'
        diff_b: str = 'child b difference'

    class Cfg(BaseSettings):
        child: Union[ChildA, ChildB]

    cfg = Cfg(_cli_parse_args=['--child.name', 'new name a', '--child.diff_a', 'new diff a'])
    assert cfg.model_dump() == {'child': {'name': 'new name a', 'diff_a': 'new diff a'}}


def test_cli_enums():
    class Pet(IntEnum):
        dog = 0
        cat = 1
        bird = 2

    class Cfg(BaseSettings):
        pet: Pet

    cfg = Cfg(_cli_parse_args=['--pet', 'cat'])
    assert cfg.model_dump() == {'pet': Pet.cat}

    with pytest.raises(ValidationError) as exc_info:
        Cfg(_cli_parse_args=['--pet', 'rock'])
    assert exc_info.value.errors(include_url=False) == [
        {
            'type': 'int_parsing',
            'loc': ('pet',),
            'msg': 'Input should be a valid integer, unable to parse string as an integer',
            'input': 'rock',
        }
    ]


def test_cli_literals():
    class Cfg(BaseSettings):
        pet: Literal['dog', 'cat', 'bird']

    cfg = Cfg(_cli_parse_args=['--pet', 'cat'])
    assert cfg.model_dump() == {'pet': 'cat'}

    with pytest.raises(ValidationError) as exc_info:
        Cfg(_cli_parse_args=['--pet', 'rock'])
    assert exc_info.value.errors(include_url=False) == [
        {
            'ctx': {'expected': "'dog', 'cat' or 'bird'"},
            'type': 'literal_error',
            'loc': ('pet',),
            'msg': "Input should be 'dog', 'cat' or 'bird'",
            'input': 'rock',
        }
    ]


def test_cli_annotation_exceptions(monkeypatch):
    class SubCmdAlt(BaseModel):
        pass

    class SubCmd(BaseModel):
        pass

    with monkeypatch.context() as m:
        m.setattr(sys, 'argv', ['example.py', '--help'])

        with pytest.raises(SettingsError) as exc_info:

            class SubCommandNotOutermost(BaseSettings, cli_parse_args=True):
                subcmd: Union[int, CliSubCommand[SubCmd]]

            SubCommandNotOutermost()
        assert str(exc_info.value) == 'CliSubCommand is not outermost annotation for SubCommandNotOutermost.subcmd'

        with pytest.raises(SettingsError) as exc_info:

            class SubCommandHasDefault(BaseSettings, cli_parse_args=True):
                subcmd: CliSubCommand[SubCmd] = SubCmd()

            SubCommandHasDefault()
        assert str(exc_info.value) == 'subcommand argument SubCommandHasDefault.subcmd has a default value'

        with pytest.raises(SettingsError) as exc_info:

            class SubCommandMultipleTypes(BaseSettings, cli_parse_args=True):
                subcmd: CliSubCommand[Union[SubCmd, SubCmdAlt]]

            SubCommandMultipleTypes()
        assert str(exc_info.value) == 'subcommand argument SubCommandMultipleTypes.subcmd has multiple types'

        with pytest.raises(SettingsError) as exc_info:

            class SubCommandNotModel(BaseSettings, cli_parse_args=True):
                subcmd: CliSubCommand[str]

            SubCommandNotModel()
        assert str(exc_info.value) == 'subcommand argument SubCommandNotModel.subcmd is not derived from BaseModel'

        with pytest.raises(SettingsError) as exc_info:

            class PositionalArgNotOutermost(BaseSettings, cli_parse_args=True):
                pos_arg: Union[int, CliPositionalArg[str]]

            PositionalArgNotOutermost()
        assert (
            str(exc_info.value) == 'CliPositionalArg is not outermost annotation for PositionalArgNotOutermost.pos_arg'
        )

        with pytest.raises(SettingsError) as exc_info:

            class PositionalArgHasDefault(BaseSettings, cli_parse_args=True):
                pos_arg: CliPositionalArg[str] = 'bad'

            PositionalArgHasDefault()
        assert str(exc_info.value) == 'positional argument PositionalArgHasDefault.pos_arg has a default value'

    with pytest.raises(SettingsError) as exc_info:

        class InvalidCliParseArgsType(BaseSettings, cli_parse_args='invalid type'):
            val: int

        InvalidCliParseArgsType()
    assert str(exc_info.value) == "cli_parse_args must be List[str] or Tuple[str, ...], recieved <class 'str'>"


def test_cli_avoid_json(capsys, monkeypatch):
    class SubModel(BaseModel):
        v1: int

    class Settings(BaseSettings):
        sub_model: SubModel

        model_config = SettingsConfigDict(cli_parse_args=True)

    argparse_options_text = 'options' if sys.version_info >= (3, 10) else 'optional arguments'

    with monkeypatch.context() as m:
        m.setattr(sys, 'argv', ['example.py', '--help'])

        with pytest.raises(SystemExit):
            Settings(_cli_avoid_json=False)

        assert (
            capsys.readouterr().out
            == f"""usage: example.py [-h] [--sub_model JSON] [--sub_model.v1 int]

{argparse_options_text}:
  -h, --help          show this help message and exit

sub_model options:
  --sub_model JSON    set sub_model from JSON string
  --sub_model.v1 int
"""
        )

        with pytest.raises(SystemExit):
            Settings(_cli_avoid_json=True)

        assert (
            capsys.readouterr().out
            == f"""usage: example.py [-h] [--sub_model.v1 int]

{argparse_options_text}:
  -h, --help          show this help message and exit

sub_model options:
  --sub_model.v1 int
"""
        )


def test_cli_remove_empty_groups(capsys, monkeypatch):
    class SubModel(BaseModel):
        pass

    class Settings(BaseSettings):
        sub_model: SubModel

        model_config = SettingsConfigDict(cli_parse_args=True)

    argparse_options_text = 'options' if sys.version_info >= (3, 10) else 'optional arguments'

    with monkeypatch.context() as m:
        m.setattr(sys, 'argv', ['example.py', '--help'])

        with pytest.raises(SystemExit):
            Settings(_cli_avoid_json=False)

        assert (
            capsys.readouterr().out
            == f"""usage: example.py [-h] [--sub_model JSON]

{argparse_options_text}:
  -h, --help        show this help message and exit

sub_model options:
  --sub_model JSON  set sub_model from JSON string
"""
        )

        with pytest.raises(SystemExit):
            Settings(_cli_avoid_json=True)

        assert (
            capsys.readouterr().out
            == f"""usage: example.py [-h]

{argparse_options_text}:
  -h, --help  show this help message and exit
"""
        )


def test_cli_hide_none_type(capsys, monkeypatch):
    class Settings(BaseSettings):
        v0: Optional[str]

        model_config = SettingsConfigDict(cli_parse_args=True)

    argparse_options_text = 'options' if sys.version_info >= (3, 10) else 'optional arguments'

    with monkeypatch.context() as m:
        m.setattr(sys, 'argv', ['example.py', '--help'])

        with pytest.raises(SystemExit):
            Settings(_cli_hide_none_type=False)

        assert (
            capsys.readouterr().out
            == f"""usage: example.py [-h] [--v0 {{str,null}}]

{argparse_options_text}:
  -h, --help       show this help message and exit
  --v0 {{str,null}}
"""
        )

        with pytest.raises(SystemExit):
            Settings(_cli_hide_none_type=True)

        assert (
            capsys.readouterr().out
            == f"""usage: example.py [-h] [--v0 str]

{argparse_options_text}:
  -h, --help  show this help message and exit
  --v0 str
"""
        )


def test_cli_use_class_docs_for_groups(capsys, monkeypatch):
    class SubModel(BaseModel):
        """The help text from the class docstring"""

        v1: int

    class Settings(BaseSettings):
        """My application help text."""

        sub_model: SubModel = Field(description='The help text from the field description')

        model_config = SettingsConfigDict(cli_parse_args=True)

    argparse_options_text = 'options' if sys.version_info >= (3, 10) else 'optional arguments'

    with monkeypatch.context() as m:
        m.setattr(sys, 'argv', ['example.py', '--help'])

        with pytest.raises(SystemExit):
            Settings(_cli_use_class_docs_for_groups=False)

        assert (
            capsys.readouterr().out
            == f"""usage: example.py [-h] [--sub_model JSON] [--sub_model.v1 int]

My application help text.

{argparse_options_text}:
  -h, --help          show this help message and exit

sub_model options:
  The help text from the field description

  --sub_model JSON    set sub_model from JSON string
  --sub_model.v1 int
"""
        )

        with pytest.raises(SystemExit):
            Settings(_cli_use_class_docs_for_groups=True)

        assert (
            capsys.readouterr().out
            == f"""usage: example.py [-h] [--sub_model JSON] [--sub_model.v1 int]

My application help text.

{argparse_options_text}:
  -h, --help          show this help message and exit

sub_model options:
  The help text from the class docstring

  --sub_model JSON    set sub_model from JSON string
  --sub_model.v1 int
"""
        )


def test_cli_enforce_required(env):
    class Settings(BaseSettings):
        my_required_field: str

    env.set('MY_REQUIRED_FIELD', 'hello from environment')

    assert Settings(_cli_parse_args=[], _cli_enforce_required=False).model_dump() == {
        'my_required_field': 'hello from environment'
    }

    with pytest.raises(SystemExit):
        Settings(_cli_parse_args=[], _cli_enforce_required=True).model_dump()


@pytest.mark.parametrize('parser_type', [pytest.Parser, argparse.ArgumentParser, CliDummyParser])
@pytest.mark.parametrize('prefix', ['', 'cfg'])
def test_cli_user_settings_source(parser_type, prefix):
    class Cfg(BaseSettings):
        pet: Literal['dog', 'cat', 'bird'] = 'bird'

    if parser_type is pytest.Parser:
        parser = pytest.Parser(_ispytest=True)
        parse_args = parser.parse
        add_arg = parser.addoption
        cli_cfg_settings = CliSettingsSource(
            Cfg,
            cli_prefix=prefix,
            root_parser=parser,
            parse_args_method=pytest.Parser.parse,
            add_argument_method=pytest.Parser.addoption,
            add_argument_group_method=pytest.Parser.getgroup,
            add_parser_method=None,
            add_subparsers_method=None,
            formatter_class=None,
        )
    elif parser_type is CliDummyParser:
        parser = CliDummyParser()
        parse_args = parser.parse_args
        add_arg = parser.add_argument
        cli_cfg_settings = CliSettingsSource(
            Cfg,
            cli_prefix=prefix,
            root_parser=parser,
            parse_args_method=CliDummyParser.parse_args,
            add_argument_method=CliDummyParser.add_argument,
            add_argument_group_method=CliDummyParser.add_argument_group,
            add_parser_method=CliDummySubParsers.add_parser,
            add_subparsers_method=CliDummyParser.add_subparsers,
        )
    else:
        parser = argparse.ArgumentParser()
        parse_args = parser.parse_args
        add_arg = parser.add_argument
        cli_cfg_settings = CliSettingsSource(Cfg, cli_prefix=prefix, root_parser=parser)

    add_arg('--fruit', choices=['pear', 'kiwi', 'lime'])

    args = ['--fruit', 'pear']
    parsed_args = parse_args(args)
    assert Cfg(_cli_settings_source=cli_cfg_settings(parsed_args=parsed_args)).model_dump() == {'pet': 'bird'}
    assert Cfg(_cli_settings_source=cli_cfg_settings(args=args)).model_dump() == {'pet': 'bird'}
    assert Cfg(_cli_settings_source=cli_cfg_settings(args=False)).model_dump() == {'pet': 'bird'}

    arg_prefix = f'{prefix}.' if prefix else ''
    args = ['--fruit', 'kiwi', f'--{arg_prefix}pet', 'dog']
    parsed_args = parse_args(args)
    assert Cfg(_cli_settings_source=cli_cfg_settings(parsed_args=parsed_args)).model_dump() == {'pet': 'dog'}
    assert Cfg(_cli_settings_source=cli_cfg_settings(args=args)).model_dump() == {'pet': 'dog'}
    assert Cfg(_cli_settings_source=cli_cfg_settings(args=False)).model_dump() == {'pet': 'bird'}

    parsed_args = parse_args(['--fruit', 'kiwi', f'--{arg_prefix}pet', 'cat'])
    assert Cfg(_cli_settings_source=cli_cfg_settings(parsed_args=vars(parsed_args))).model_dump() == {'pet': 'cat'}
    assert Cfg(_cli_settings_source=cli_cfg_settings(args=False)).model_dump() == {'pet': 'bird'}


@pytest.mark.parametrize('prefix', ['', 'cfg'])
def test_cli_dummy_user_settings_with_subcommand(prefix):
    class DogCommands(BaseModel):
        name: str = 'Bob'
        command: Literal['roll', 'bark', 'sit'] = 'sit'

    class Cfg(BaseSettings):
        pet: Literal['dog', 'cat', 'bird'] = 'bird'
        command: CliSubCommand[DogCommands]

    parser = CliDummyParser()
    cli_cfg_settings = CliSettingsSource(
        Cfg,
        root_parser=parser,
        cli_prefix=prefix,
        parse_args_method=CliDummyParser.parse_args,
        add_argument_method=CliDummyParser.add_argument,
        add_argument_group_method=CliDummyParser.add_argument_group,
        add_parser_method=CliDummySubParsers.add_parser,
        add_subparsers_method=CliDummyParser.add_subparsers,
    )

    parser.add_argument('--fruit', choices=['pear', 'kiwi', 'lime'])

    args = ['--fruit', 'pear']
    parsed_args = parser.parse_args(args)
    assert Cfg(_cli_settings_source=cli_cfg_settings(parsed_args=parsed_args)).model_dump() == {
        'pet': 'bird',
        'command': None,
    }
    assert Cfg(_cli_settings_source=cli_cfg_settings(args=args)).model_dump() == {
        'pet': 'bird',
        'command': None,
    }

    arg_prefix = f'{prefix}.' if prefix else ''
    args = ['--fruit', 'kiwi', f'--{arg_prefix}pet', 'dog']
    parsed_args = parser.parse_args(args)
    assert Cfg(_cli_settings_source=cli_cfg_settings(parsed_args=parsed_args)).model_dump() == {
        'pet': 'dog',
        'command': None,
    }
    assert Cfg(_cli_settings_source=cli_cfg_settings(args=args)).model_dump() == {
        'pet': 'dog',
        'command': None,
    }

    parsed_args = parser.parse_args(['--fruit', 'kiwi', f'--{arg_prefix}pet', 'cat'])
    assert Cfg(_cli_settings_source=cli_cfg_settings(parsed_args=vars(parsed_args))).model_dump() == {
        'pet': 'cat',
        'command': None,
    }

    args = ['--fruit', 'kiwi', f'--{arg_prefix}pet', 'dog', 'command', '--name', 'ralph', '--command', 'roll']
    parsed_args = parser.parse_args(args)
    assert Cfg(_cli_settings_source=cli_cfg_settings(parsed_args=vars(parsed_args))).model_dump() == {
        'pet': 'dog',
        'command': {'name': 'ralph', 'command': 'roll'},
    }
    assert Cfg(_cli_settings_source=cli_cfg_settings(args=args)).model_dump() == {
        'pet': 'dog',
        'command': {'name': 'ralph', 'command': 'roll'},
    }


def test_cli_user_settings_source_exceptions():
    class Cfg(BaseSettings):
        pet: Literal['dog', 'cat', 'bird'] = 'bird'

    with pytest.raises(SettingsError) as exc_info:
        args = ['--pet', 'dog']
        parsed_args = {'pet': 'dog'}
        cli_cfg_settings = CliSettingsSource(Cfg)
        Cfg(_cli_settings_source=cli_cfg_settings(args=args, parsed_args=parsed_args))
    assert str(exc_info.value) == '`args` and `parsed_args` are mutually exclusive'

    with pytest.raises(SettingsError) as exc_info:
        CliSettingsSource(Cfg, cli_prefix='.cfg')
    assert str(exc_info.value) == 'CLI settings source prefix is invalid: .cfg'

    with pytest.raises(SettingsError) as exc_info:
        CliSettingsSource(Cfg, cli_prefix='cfg.')
    assert str(exc_info.value) == 'CLI settings source prefix is invalid: cfg.'

    with pytest.raises(SettingsError) as exc_info:
        CliSettingsSource(Cfg, cli_prefix='123')
    assert str(exc_info.value) == 'CLI settings source prefix is invalid: 123'

    class Food(BaseModel):
        fruit: FruitsEnum = FruitsEnum.kiwi

    class CfgWithSubCommand(BaseSettings):
        pet: Literal['dog', 'cat', 'bird'] = 'bird'
        food: CliSubCommand[Food]

    with pytest.raises(SettingsError) as exc_info:
        CliSettingsSource(CfgWithSubCommand, add_subparsers_method=None)
    assert (
        str(exc_info.value)
        == 'cannot connect CLI settings source root parser: add_subparsers_method is set to `None` but is needed for connecting'
    )


@pytest.mark.parametrize(
    'value,expected',
    [
        (str, 'str'),
        ('foobar', 'str'),
        ('SomeForwardRefString', 'str'),  # included to document current behavior; could be changed
        (List['SomeForwardRef'], "List[ForwardRef('SomeForwardRef')]"),  # noqa: F821
        (Union[str, int], '{str,int}'),
        (list, 'list'),
        (List, 'List'),
        ([1, 2, 3], 'list'),
        (List[Dict[str, int]], 'List[Dict[str,int]]'),
        (Tuple[str, int, float], 'Tuple[str,int,float]'),
        (Tuple[str, ...], 'Tuple[str,...]'),
        (Union[int, List[str], Tuple[str, int]], '{int,List[str],Tuple[str,int]}'),
        (foobar, 'foobar'),
        (LoggedVar, 'LoggedVar'),
        (LoggedVar(), 'LoggedVar'),
        (Representation(), 'Representation()'),
        (typing.Literal[1, 2, 3], '{1,2,3}'),
        (typing_extensions.Literal[1, 2, 3], '{1,2,3}'),
        (typing.Literal['a', 'b', 'c'], '{a,b,c}'),
        (typing_extensions.Literal['a', 'b', 'c'], '{a,b,c}'),
        (SimpleSettings, 'JSON'),
        (Union[SimpleSettings, SettingWithIgnoreEmpty], 'JSON'),
        (Union[SimpleSettings, str, SettingWithIgnoreEmpty], '{JSON,str}'),
        (Union[str, SimpleSettings, SettingWithIgnoreEmpty], '{str,JSON}'),
        (Annotated[SimpleSettings, 'annotation'], 'JSON'),
        (DirectoryPath, 'Path'),
        (FruitsEnum, '{pear,kiwi,lime}'),
    ],
)
@pytest.mark.parametrize('hide_none_type', [True, False])
def test_cli_metavar_format(hide_none_type, value, expected):
    cli_settings = CliSettingsSource(SimpleSettings, cli_hide_none_type=hide_none_type)
    if hide_none_type:
        if value == [1, 2, 3] or isinstance(value, LoggedVar) or isinstance(value, Representation):
            pytest.skip()
        if value in ('foobar', 'SomeForwardRefString'):
            expected = f"ForwardRef('{value}')"  # forward ref implicit cast
        if typing_extensions.get_origin(value) is Union:
            args = typing_extensions.get_args(value)
            value = Union[args + (None,) if args else (value, None)]
        else:
            value = Union[(value, None)]
    assert cli_settings._metavar_format(value) == expected


@pytest.mark.skipif(sys.version_info < (3, 10), reason='requires python 3.10 or higher')
@pytest.mark.parametrize(
    'value_gen,expected',
    [
        (lambda: str | int, '{str,int}'),
        (lambda: list[int], 'list[int]'),
        (lambda: List[int], 'List[int]'),
        (lambda: list[dict[str, int]], 'list[dict[str,int]]'),
        (lambda: list[Union[str, int]], 'list[{str,int}]'),
        (lambda: list[str | int], 'list[{str,int}]'),
        (lambda: LoggedVar[int], 'LoggedVar[int]'),
        (lambda: LoggedVar[Dict[int, str]], 'LoggedVar[Dict[int,str]]'),
    ],
)
@pytest.mark.parametrize('hide_none_type', [True, False])
def test_cli_metavar_format_310(hide_none_type, value_gen, expected):
    value = value_gen()
    cli_settings = CliSettingsSource(SimpleSettings, cli_hide_none_type=hide_none_type)
    if hide_none_type:
        if typing_extensions.get_origin(value) is Union:
            args = typing_extensions.get_args(value)
            value = Union[args + (None,) if args else (value, None)]
        else:
            value = Union[(value, None)]
    assert cli_settings._metavar_format(value) == expected


@pytest.mark.skipif(sys.version_info < (3, 12), reason='requires python 3.12 or higher')
def test_cli_metavar_format_type_alias_312():
    exec(
        """
type TypeAliasInt = int
assert CliSettingsSource(SimpleSettings)._metavar_format(TypeAliasInt) == 'TypeAliasInt'
"""
    )


def test_json_file(tmp_path):
    p = tmp_path / '.env'
    p.write_text(
        """
    {"foobar": "Hello", "nested": {"nested_field": "world!"}, "null_field": null}
    """
    )

    class Nested(BaseModel):
        nested_field: str

    class Settings(BaseSettings):
        model_config = SettingsConfigDict(json_file=p)
        foobar: str
        nested: Nested
        null_field: Union[str, None]

        @classmethod
        def settings_customise_sources(
            cls,
            settings_cls: Type[BaseSettings],
            init_settings: PydanticBaseSettingsSource,
            env_settings: PydanticBaseSettingsSource,
            dotenv_settings: PydanticBaseSettingsSource,
            file_secret_settings: PydanticBaseSettingsSource,
        ) -> Tuple[PydanticBaseSettingsSource, ...]:
            return (JsonConfigSettingsSource(settings_cls),)

    s = Settings()
    assert s.foobar == 'Hello'
    assert s.nested.nested_field == 'world!'


def test_json_no_file():
    class Settings(BaseSettings):
        model_config = SettingsConfigDict(json_file=None)

        @classmethod
        def settings_customise_sources(
            cls,
            settings_cls: Type[BaseSettings],
            init_settings: PydanticBaseSettingsSource,
            env_settings: PydanticBaseSettingsSource,
            dotenv_settings: PydanticBaseSettingsSource,
            file_secret_settings: PydanticBaseSettingsSource,
        ) -> Tuple[PydanticBaseSettingsSource, ...]:
            return (JsonConfigSettingsSource(settings_cls),)

    s = Settings()
    assert s.model_dump() == {}


@pytest.mark.skipif(yaml is None, reason='pyYaml is not installed')
def test_yaml_file(tmp_path):
    p = tmp_path / '.env'
    p.write_text(
        """
    foobar: "Hello"
    null_field:
    nested:
        nested_field: "world!"
    """
    )

    class Nested(BaseModel):
        nested_field: str

    class Settings(BaseSettings):
        foobar: str
        nested: Nested
        null_field: Union[str, None]
        model_config = SettingsConfigDict(yaml_file=p)

        @classmethod
        def settings_customise_sources(
            cls,
            settings_cls: Type[BaseSettings],
            init_settings: PydanticBaseSettingsSource,
            env_settings: PydanticBaseSettingsSource,
            dotenv_settings: PydanticBaseSettingsSource,
            file_secret_settings: PydanticBaseSettingsSource,
        ) -> Tuple[PydanticBaseSettingsSource, ...]:
            return (YamlConfigSettingsSource(settings_cls),)

    s = Settings()
    assert s.foobar == 'Hello'
    assert s.nested.nested_field == 'world!'


@pytest.mark.skipif(yaml is None, reason='pyYaml is not installed')
def test_yaml_no_file():
    class Settings(BaseSettings):
        model_config = SettingsConfigDict(yaml_file=None)

        @classmethod
        def settings_customise_sources(
            cls,
            settings_cls: Type[BaseSettings],
            init_settings: PydanticBaseSettingsSource,
            env_settings: PydanticBaseSettingsSource,
            dotenv_settings: PydanticBaseSettingsSource,
            file_secret_settings: PydanticBaseSettingsSource,
        ) -> Tuple[PydanticBaseSettingsSource, ...]:
            return (YamlConfigSettingsSource(settings_cls),)

    s = Settings()
    assert s.model_dump() == {}


@pytest.mark.skipif(sys.version_info <= (3, 11) and tomli is None, reason='tomli/tomllib is not installed')
def test_toml_file(tmp_path):
    p = tmp_path / '.env'
    p.write_text(
        """
    foobar = "Hello"

    [nested]
    nested_field = "world!"
    """
    )

    class Nested(BaseModel):
        nested_field: str

    class Settings(BaseSettings):
        foobar: str
        nested: Nested
        model_config = SettingsConfigDict(toml_file=p)

        @classmethod
        def settings_customise_sources(
            cls,
            settings_cls: Type[BaseSettings],
            init_settings: PydanticBaseSettingsSource,
            env_settings: PydanticBaseSettingsSource,
            dotenv_settings: PydanticBaseSettingsSource,
            file_secret_settings: PydanticBaseSettingsSource,
        ) -> Tuple[PydanticBaseSettingsSource, ...]:
            return (TomlConfigSettingsSource(settings_cls),)

    s = Settings()
    assert s.foobar == 'Hello'
    assert s.nested.nested_field == 'world!'


@pytest.mark.skipif(sys.version_info <= (3, 11) and tomli is None, reason='tomli/tomllib is not installed')
def test_toml_no_file():
    class Settings(BaseSettings):
        model_config = SettingsConfigDict(toml_file=None)

        @classmethod
        def settings_customise_sources(
            cls,
            settings_cls: Type[BaseSettings],
            init_settings: PydanticBaseSettingsSource,
            env_settings: PydanticBaseSettingsSource,
            dotenv_settings: PydanticBaseSettingsSource,
            file_secret_settings: PydanticBaseSettingsSource,
        ) -> Tuple[PydanticBaseSettingsSource, ...]:
            return (TomlConfigSettingsSource(settings_cls),)

    s = Settings()
    assert s.model_dump() == {}


@pytest.mark.skipif(sys.version_info <= (3, 11) and tomli is None, reason='tomli/tomllib is not installed')
def test_pyproject_toml_file(cd_tmp_path: Path):
    pyproject = cd_tmp_path / 'pyproject.toml'
    pyproject.write_text(
        """
    [tool.pydantic-settings]
    foobar = "Hello"

    [tool.pydantic-settings.nested]
    nested_field = "world!"
    """
    )

    class Nested(BaseModel):
        nested_field: str

    class Settings(BaseSettings):
        foobar: str
        nested: Nested
        model_config = SettingsConfigDict()

        @classmethod
        def settings_customise_sources(
            cls, settings_cls: Type[BaseSettings], **_kwargs: PydanticBaseSettingsSource
        ) -> Tuple[PydanticBaseSettingsSource, ...]:
            return (PyprojectTomlConfigSettingsSource(settings_cls),)

    s = Settings()
    assert s.foobar == 'Hello'
    assert s.nested.nested_field == 'world!'


@pytest.mark.skipif(sys.version_info <= (3, 11) and tomli is None, reason='tomli/tomllib is not installed')
def test_pyproject_toml_file_explicit(cd_tmp_path: Path):
    pyproject = cd_tmp_path / 'child' / 'grandchild' / 'pyproject.toml'
    pyproject.parent.mkdir(parents=True)
    pyproject.write_text(
        """
    [tool.pydantic-settings]
    foobar = "Hello"

    [tool.pydantic-settings.nested]
    nested_field = "world!"
    """
    )
    (cd_tmp_path / 'pyproject.toml').write_text(
        """
    [tool.pydantic-settings]
    foobar = "fail"

    [tool.pydantic-settings.nested]
    nested_field = "fail"
    """
    )

    class Nested(BaseModel):
        nested_field: str

    class Settings(BaseSettings):
        foobar: str
        nested: Nested
        model_config = SettingsConfigDict()

        @classmethod
        def settings_customise_sources(
            cls, settings_cls: Type[BaseSettings], **_kwargs: PydanticBaseSettingsSource
        ) -> Tuple[PydanticBaseSettingsSource, ...]:
            return (PyprojectTomlConfigSettingsSource(settings_cls, pyproject),)

    s = Settings()
    assert s.foobar == 'Hello'
    assert s.nested.nested_field == 'world!'


@pytest.mark.skipif(sys.version_info <= (3, 11) and tomli is None, reason='tomli/tomllib is not installed')
def test_pyproject_toml_file_parent(mocker: MockerFixture, tmp_path: Path):
    cwd = tmp_path / 'child' / 'grandchild' / 'cwd'
    cwd.mkdir(parents=True)
    mocker.patch('pydantic_settings.sources.Path.cwd', return_value=cwd)
    (cwd.parent.parent / 'pyproject.toml').write_text(
        """
    [tool.pydantic-settings]
    foobar = "Hello"

    [tool.pydantic-settings.nested]
    nested_field = "world!"
    """
    )
    (tmp_path / 'pyproject.toml').write_text(
        """
    [tool.pydantic-settings]
    foobar = "fail"

    [tool.pydantic-settings.nested]
    nested_field = "fail"
    """
    )

    class Nested(BaseModel):
        nested_field: str

    class Settings(BaseSettings):
        foobar: str
        nested: Nested
        model_config = SettingsConfigDict(pyproject_toml_depth=2)

        @classmethod
        def settings_customise_sources(
            cls, settings_cls: Type[BaseSettings], **_kwargs: PydanticBaseSettingsSource
        ) -> Tuple[PydanticBaseSettingsSource, ...]:
            return (PyprojectTomlConfigSettingsSource(settings_cls),)

    s = Settings()
    assert s.foobar == 'Hello'
    assert s.nested.nested_field == 'world!'


@pytest.mark.skipif(sys.version_info <= (3, 11) and tomli is None, reason='tomli/tomllib is not installed')
def test_pyproject_toml_file_header(cd_tmp_path: Path):
    pyproject = cd_tmp_path / 'subdir' / 'pyproject.toml'
    pyproject.parent.mkdir()
    pyproject.write_text(
        """
    [tool.pydantic-settings]
    foobar = "Hello"

    [tool.pydantic-settings.nested]
    nested_field = "world!"

    [tool."my.tool".foo]
    status = "success"
    """
    )

    class Settings(BaseSettings):
        status: str
        model_config = SettingsConfigDict(extra='forbid', pyproject_toml_table_header=('tool', 'my.tool', 'foo'))

        @classmethod
        def settings_customise_sources(
            cls, settings_cls: Type[BaseSettings], **_kwargs: PydanticBaseSettingsSource
        ) -> Tuple[PydanticBaseSettingsSource, ...]:
            return (PyprojectTomlConfigSettingsSource(settings_cls, pyproject),)

    s = Settings()
    assert s.status == 'success'


@pytest.mark.skipif(sys.version_info <= (3, 11) and tomli is None, reason='tomli/tomllib is not installed')
@pytest.mark.parametrize('depth', [0, 99])
def test_pyproject_toml_no_file(cd_tmp_path: Path, depth: int):
    class Settings(BaseSettings):
        model_config = SettingsConfigDict(pyproject_toml_depth=depth)

        @classmethod
        def settings_customise_sources(
            cls, settings_cls: Type[BaseSettings], **_kwargs: PydanticBaseSettingsSource
        ) -> Tuple[PydanticBaseSettingsSource, ...]:
            return (PyprojectTomlConfigSettingsSource(settings_cls),)

    s = Settings()
    assert s.model_dump() == {}


@pytest.mark.skipif(sys.version_info <= (3, 11) and tomli is None, reason='tomli/tomllib is not installed')
def test_pyproject_toml_no_file_explicit(tmp_path: Path):
    pyproject = tmp_path / 'child' / 'pyproject.toml'
    (tmp_path / 'pyproject.toml').write_text('[tool.pydantic-settings]\nfield = "fail"')

    class Settings(BaseSettings):
        model_config = SettingsConfigDict()

        field: Optional[str] = None

        @classmethod
        def settings_customise_sources(
            cls, settings_cls: Type[BaseSettings], **_kwargs: PydanticBaseSettingsSource
        ) -> Tuple[PydanticBaseSettingsSource, ...]:
            return (PyprojectTomlConfigSettingsSource(settings_cls, pyproject),)

    s = Settings()
    assert s.model_dump() == {'field': None}


@pytest.mark.skipif(sys.version_info <= (3, 11) and tomli is None, reason='tomli/tomllib is not installed')
@pytest.mark.parametrize('depth', [0, 1, 2])
def test_pyproject_toml_no_file_too_shallow(depth: int, mocker: MockerFixture, tmp_path: Path):
    cwd = tmp_path / 'child' / 'grandchild' / 'cwd'
    cwd.mkdir(parents=True)
    mocker.patch('pydantic_settings.sources.Path.cwd', return_value=cwd)
    (tmp_path / 'pyproject.toml').write_text(
        """
    [tool.pydantic-settings]
    foobar = "fail"

    [tool.pydantic-settings.nested]
    nested_field = "fail"
    """
    )

    class Nested(BaseModel):
        nested_field: Optional[str] = None

    class Settings(BaseSettings):
        foobar: Optional[str] = None
        nested: Nested = Nested()
        model_config = SettingsConfigDict(pyproject_toml_depth=depth)

        @classmethod
        def settings_customise_sources(
            cls, settings_cls: Type[BaseSettings], **_kwargs: PydanticBaseSettingsSource
        ) -> Tuple[PydanticBaseSettingsSource, ...]:
            return (PyprojectTomlConfigSettingsSource(settings_cls),)

    s = Settings()
    assert not s.foobar
    assert not s.nested.nested_field


@pytest.mark.skipif(sys.version_info <= (3, 11) and tomli is None, reason='tomli/tomllib is not installed')
def test_multiple_file_toml(tmp_path):
    p1 = tmp_path / '.env.toml1'
    p2 = tmp_path / '.env.toml2'
    p1.write_text(
        """
    toml1=1
    """
    )
    p2.write_text(
        """
    toml2=2
    """
    )

    class Settings(BaseSettings):
        toml1: int
        toml2: int

        @classmethod
        def settings_customise_sources(
            cls,
            settings_cls: Type[BaseSettings],
            init_settings: PydanticBaseSettingsSource,
            env_settings: PydanticBaseSettingsSource,
            dotenv_settings: PydanticBaseSettingsSource,
            file_secret_settings: PydanticBaseSettingsSource,
        ) -> Tuple[PydanticBaseSettingsSource, ...]:
            return (TomlConfigSettingsSource(settings_cls, toml_file=[p1, p2]),)

    s = Settings()
    assert s.model_dump() == {'toml1': 1, 'toml2': 2}


@pytest.mark.skipif(yaml is None, reason='pyYAML is not installed')
def test_multiple_file_yaml(tmp_path):
    p3 = tmp_path / '.env.yaml3'
    p4 = tmp_path / '.env.yaml4'
    p3.write_text(
        """
    yaml3: 3
    """
    )
    p4.write_text(
        """
    yaml4: 4
    """
    )

    class Settings(BaseSettings):
        yaml3: int
        yaml4: int

        @classmethod
        def settings_customise_sources(
            cls,
            settings_cls: Type[BaseSettings],
            init_settings: PydanticBaseSettingsSource,
            env_settings: PydanticBaseSettingsSource,
            dotenv_settings: PydanticBaseSettingsSource,
            file_secret_settings: PydanticBaseSettingsSource,
        ) -> Tuple[PydanticBaseSettingsSource, ...]:
            return (YamlConfigSettingsSource(settings_cls, yaml_file=[p3, p4]),)

    s = Settings()
    assert s.model_dump() == {'yaml3': 3, 'yaml4': 4}


def test_multiple_file_json(tmp_path):
    p5 = tmp_path / '.env.json5'
    p6 = tmp_path / '.env.json6'

    with open(p5, 'w') as f5:
        json.dump({'json5': 5}, f5)
    with open(p6, 'w') as f6:
        json.dump({'json6': 6}, f6)

    class Settings(BaseSettings):
        json5: int
        json6: int

        @classmethod
        def settings_customise_sources(
            cls,
            settings_cls: Type[BaseSettings],
            init_settings: PydanticBaseSettingsSource,
            env_settings: PydanticBaseSettingsSource,
            dotenv_settings: PydanticBaseSettingsSource,
            file_secret_settings: PydanticBaseSettingsSource,
        ) -> Tuple[PydanticBaseSettingsSource, ...]:
            return (JsonConfigSettingsSource(settings_cls, json_file=[p5, p6]),)

    s = Settings()
    assert s.model_dump() == {'json5': 5, 'json6': 6}


def test_dotenv_with_alias_and_env_prefix(tmp_path):
    p = tmp_path / '.env'
    p.write_text('xxx__foo=1\nxxx__bar=2')

    class Settings(BaseSettings):
        model_config = SettingsConfigDict(env_file=p, env_prefix='xxx__')

        foo: str = ''
        bar_alias: str = Field('', validation_alias='xxx__bar')

    s = Settings()
    assert s.model_dump() == {'foo': '1', 'bar_alias': '2'}

    class Settings1(BaseSettings):
        model_config = SettingsConfigDict(env_file=p, env_prefix='xxx__')

        foo: str = ''
        bar_alias: str = Field('', alias='bar')

    with pytest.raises(ValidationError) as exc_info:
        Settings1()
    assert exc_info.value.errors(include_url=False) == [
        {'type': 'extra_forbidden', 'loc': ('xxx__bar',), 'msg': 'Extra inputs are not permitted', 'input': '2'}
    ]


def test_dotenv_with_alias_and_env_prefix_nested(tmp_path):
    p = tmp_path / '.env'
    p.write_text('xxx__bar=0\nxxx__nested__a=1\nxxx__nested__b=2')

    class NestedSettings(BaseModel):
        a: str = 'a'
        b: str = 'b'

    class Settings(BaseSettings):
        model_config = SettingsConfigDict(env_prefix='xxx__', env_nested_delimiter='__', env_file=p)

        foo: str = ''
        bar_alias: str = Field('', alias='xxx__bar')
        nested_alias: NestedSettings = Field(default_factory=NestedSettings, alias='xxx__nested')

    s = Settings()
    assert s.model_dump() == {'foo': '', 'bar_alias': '0', 'nested_alias': {'a': '1', 'b': '2'}}


def test_dotenv_with_extra_and_env_prefix(tmp_path):
    p = tmp_path / '.env'
    p.write_text('xxx__foo=1\nxxx__extra_var=extra_value')

    class Settings(BaseSettings):
        model_config = SettingsConfigDict(extra='allow', env_file=p, env_prefix='xxx__')

        foo: str = ''

    s = Settings()
    assert s.model_dump() == {'foo': '1', 'extra_var': 'extra_value'}


def test_nested_field_with_alias_init_source():
    class NestedSettings(BaseModel):
        foo: str = Field(alias='fooAlias')

    class Settings(BaseSettings):
        nested_foo: NestedSettings

    s = Settings(nested_foo=NestedSettings(fooAlias='EXAMPLE'))
    assert s.model_dump() == {'nested_foo': {'foo': 'EXAMPLE'}}


def test_nested_models_as_dict_value(env):
    class NestedSettings(BaseModel):
        foo: Dict[str, int]

    class Settings(BaseSettings):
        nested: NestedSettings
        sub_dict: Dict[str, NestedSettings]

        model_config = SettingsConfigDict(env_nested_delimiter='__')

    env.set('nested__foo', '{"a": 1}')
    env.set('sub_dict__bar__foo', '{"b": 2}')
    s = Settings()
    assert s.model_dump() == {'nested': {'foo': {'a': 1}}, 'sub_dict': {'bar': {'foo': {'b': 2}}}}


def test_nested_models_leaf_vs_deeper_env_dict_assumed(env):
    class NestedSettings(BaseModel):
        foo: str

    class Settings(BaseSettings):
        model_config = SettingsConfigDict(env_nested_delimiter='__')

        nested: NestedSettings

    env.set('nested__foo', 'string')
    env.set(
        'nested__foo__bar',
        'this should not be evaluated, since foo is a string by annotation and not a dict',
    )
    env.set(
        'nested__foo__bar__baz',
        'one more',
    )
    s = Settings()
    assert s.model_dump() == {'nested': {'foo': 'string'}}<|MERGE_RESOLUTION|>--- conflicted
+++ resolved
@@ -8,11 +8,7 @@
 from datetime import datetime, timezone
 from enum import IntEnum
 from pathlib import Path
-<<<<<<< HEAD
-from typing import Any, Callable, Dict, Generic, List, Literal, Optional, Set, Tuple, Type, TypeVar, Union
-=======
-from typing import Any, Callable, Dict, Generic, Hashable, List, Optional, Set, Tuple, Type, TypeVar, Union
->>>>>>> 6d25cee4
+from typing import Any, Callable, Dict, Generic, Hashable, List, Literal, Optional, Set, Tuple, Type, TypeVar, Union
 
 import pytest
 import typing_extensions
@@ -21,11 +17,8 @@
     AliasChoices,
     AliasPath,
     BaseModel,
-<<<<<<< HEAD
     DirectoryPath,
-=======
     Discriminator,
->>>>>>> 6d25cee4
     Field,
     HttpUrl,
     Json,
