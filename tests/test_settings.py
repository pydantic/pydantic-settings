--- conflicted
+++ resolved
@@ -2700,28 +2700,25 @@
         foo: str = Field(validation_alias=AliasChoices('F', 'Foo'))
         bar: str = Field(validation_alias=AliasChoices('B', 'Bar'))
 
-<<<<<<< HEAD
-    cfg = CliApp.run(Cfg, cli_args=['--FOO=--VAL', '--BAR', '"--VAL"'])
-    assert cfg.model_dump() == {'Foo': '--VAL', 'Bar': '"--VAL"'}
-=======
-    cfg = Cfg(
-        _cli_parse_args=[
+    cfg = CliApp.run(
+        Cfg,
+        cli_args=[
             '--FOO=--VAL',
             '--BAR',
             '"--VAL"',
-        ]
+        ],
     )
     assert cfg.model_dump() == {'foo': '--VAL', 'bar': '"--VAL"'}
 
-    cfg = Cfg(
-        _cli_parse_args=[
+    cfg = CliApp.run(
+        Cfg,
+        cli_args=[
             '-f=-V',
             '-b',
             '"-V"',
-        ]
+        ],
     )
     assert cfg.model_dump() == {'foo': '-V', 'bar': '"-V"'}
->>>>>>> fdd666bf
 
     cfg = Cfg(_cli_parse_args=['--Foo=--VAL', '--Bar', '"--VAL"'], _case_sensitive=True)
     assert cfg.model_dump() == {'foo': '--VAL', 'bar': '"--VAL"'}
