--- conflicted
+++ resolved
@@ -2093,7 +2093,6 @@
     assert s.data == {'foo': 'bar'}
 
 
-<<<<<<< HEAD
 def test_cli_nested_arg():
     class SubSubValue(BaseModel):
         v6: str
@@ -2902,7 +2901,8 @@
 assert CliSettingsSource(SimpleSettings)._metavar_format(TypeAliasInt) == 'TypeAliasInt'
 """
     )
-=======
+
+
 def test_json_file(tmp_path):
     p = tmp_path / '.env'
     p.write_text(
@@ -3161,74 +3161,4 @@
             return (JsonConfigSettingsSource(settings_cls, json_file=[p5, p6]),)
 
     s = Settings()
-    assert s.model_dump() == {'json5': 5, 'json6': 6}
-
-
-def test_dotenv_with_alias_and_env_prefix(tmp_path):
-    p = tmp_path / '.env'
-    p.write_text('xxx__foo=1\nxxx__bar=2')
-
-    class Settings(BaseSettings):
-        model_config = SettingsConfigDict(env_file=p, env_prefix='xxx__')
-
-        foo: str = ''
-        bar_alias: str = Field('', validation_alias='xxx__bar')
-
-    s = Settings()
-    assert s.model_dump() == {'foo': '1', 'bar_alias': '2'}
-
-    class Settings1(BaseSettings):
-        model_config = SettingsConfigDict(env_file=p, env_prefix='xxx__')
-
-        foo: str = ''
-        bar_alias: str = Field('', alias='bar')
-
-    with pytest.raises(ValidationError) as exc_info:
-        Settings1()
-    assert exc_info.value.errors(include_url=False) == [
-        {'type': 'extra_forbidden', 'loc': ('xxx__bar',), 'msg': 'Extra inputs are not permitted', 'input': '2'}
-    ]
-
-
-def test_dotenv_with_alias_and_env_prefix_nested(tmp_path):
-    p = tmp_path / '.env'
-    p.write_text('xxx__bar=0\nxxx__nested__a=1\nxxx__nested__b=2')
-
-    class NestedSettings(BaseModel):
-        a: str = 'a'
-        b: str = 'b'
-
-    class Settings(BaseSettings):
-        model_config = SettingsConfigDict(env_prefix='xxx__', env_nested_delimiter='__', env_file=p)
-
-        foo: str = ''
-        bar_alias: str = Field('', alias='xxx__bar')
-        nested_alias: NestedSettings = Field(default_factory=NestedSettings, alias='xxx__nested')
-
-    s = Settings()
-    assert s.model_dump() == {'foo': '', 'bar_alias': '0', 'nested_alias': {'a': '1', 'b': '2'}}
-
-
-def test_dotenv_with_extra_and_env_prefix(tmp_path):
-    p = tmp_path / '.env'
-    p.write_text('xxx__foo=1\nxxx__extra_var=extra_value')
-
-    class Settings(BaseSettings):
-        model_config = SettingsConfigDict(extra='allow', env_file=p, env_prefix='xxx__')
-
-        foo: str = ''
-
-    s = Settings()
-    assert s.model_dump() == {'foo': '1', 'extra_var': 'extra_value'}
-
-
-def test_nested_field_with_alias_init_source():
-    class NestedSettings(BaseModel):
-        foo: str = Field(alias='fooAlias')
-
-    class Settings(BaseSettings):
-        nested_foo: NestedSettings
-
-    s = Settings(nested_foo=NestedSettings(fooAlias='EXAMPLE'))
-    assert s.model_dump() == {'nested_foo': {'foo': 'EXAMPLE'}}
->>>>>>> e129a817
+    assert s.model_dump() == {'json5': 5, 'json6': 6}