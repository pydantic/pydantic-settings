
## Installation

Installation is as simple as:

```bash
pip install pydantic-settings
```

## Usage

If you create a model that inherits from `BaseSettings`, the model initialiser will attempt to determine
the values of any fields not passed as keyword arguments by reading from the environment. (Default values
will still be used if the matching environment variable is not set.)

This makes it easy to:

* Create a clearly-defined, type-hinted application configuration class
* Automatically read modifications to the configuration from environment variables
* Manually override specific settings in the initialiser where desired (e.g. in unit tests)

For example:

```py
from typing import Any, Callable, Set

from pydantic import (
    AliasChoices,
    AmqpDsn,
    BaseModel,
    Field,
    ImportString,
    PostgresDsn,
    RedisDsn,
)

from pydantic_settings import BaseSettings, SettingsConfigDict


class SubModel(BaseModel):
    foo: str = 'bar'
    apple: int = 1


class Settings(BaseSettings):
    auth_key: str = Field(validation_alias='my_auth_key')  # (1)!

    api_key: str = Field(alias='my_api_key')  # (2)!

    redis_dsn: RedisDsn = Field(
        'redis://user:pass@localhost:6379/1',
        validation_alias=AliasChoices('service_redis_dsn', 'redis_url'),  # (3)!
    )
    pg_dsn: PostgresDsn = 'postgres://user:pass@localhost:5432/foobar'
    amqp_dsn: AmqpDsn = 'amqp://user:pass@localhost:5672/'

    special_function: ImportString[Callable[[Any], Any]] = 'math.cos'  # (4)!

    # to override domains:
    # export my_prefix_domains='["foo.com", "bar.com"]'
    domains: Set[str] = set()

    # to override more_settings:
    # export my_prefix_more_settings='{"foo": "x", "apple": 1}'
    more_settings: SubModel = SubModel()

    model_config = SettingsConfigDict(env_prefix='my_prefix_')  # (5)!


print(Settings().model_dump())
"""
{
    'auth_key': 'xxx',
    'api_key': 'xxx',
    'redis_dsn': Url('redis://user:pass@localhost:6379/1'),
    'pg_dsn': MultiHostUrl('postgres://user:pass@localhost:5432/foobar'),
    'amqp_dsn': Url('amqp://user:pass@localhost:5672/'),
    'special_function': math.cos,
    'domains': set(),
    'more_settings': {'foo': 'bar', 'apple': 1},
}
"""
```

1. The environment variable name is overridden using `validation_alias`. In this case, the environment variable
   `my_auth_key` will be read instead of `auth_key`.

    Check the [`Field` documentation](fields.md) for more information.

2. The environment variable name is overridden using `alias`. In this case, the environment variable
   `my_api_key` will be used for both validation and serialization instead of `api_key`.

   Check the [`Field` documentation](fields.md#field-aliases) for more information.

3. The `AliasChoices` class allows to have multiple environment variable names for a single field.
   The first environment variable that is found will be used.

    Check the [`AliasChoices`](alias.md#aliaspath-and-aliaschoices) for more information.

4. The `ImportString` class allows to import an object from a string.
   In this case, the environment variable `special_function` will be read and the function `math.cos` will be imported.

5. The `env_prefix` config setting allows to set a prefix for all environment variables.

    Check the [Environment variable names documentation](#environment-variable-names) for more information.

## Validation of default values

Unlike pydantic `BaseModel`, default values of `BaseSettings` fields are validated by default.
You can disable this behaviour by setting `validate_default=False` either in `model_config`
or on field level by `Field(validate_default=False)`:

```py
from pydantic import Field

from pydantic_settings import BaseSettings, SettingsConfigDict


class Settings(BaseSettings):
    model_config = SettingsConfigDict(validate_default=False)

    # default won't be validated
    foo: int = 'test'


print(Settings())
#> foo='test'


class Settings1(BaseSettings):
    # default won't be validated
    foo: int = Field('test', validate_default=False)


print(Settings1())
#> foo='test'
```

Check the [Validation of default values](validators.md#validation-of-default-values) for more information.

## Environment variable names

By default, the environment variable name is the same as the field name.

You can change the prefix for all environment variables by setting the `env_prefix` config setting,
or via the `_env_prefix` keyword argument on instantiation:

```py
from pydantic_settings import BaseSettings, SettingsConfigDict


class Settings(BaseSettings):
    model_config = SettingsConfigDict(env_prefix='my_prefix_')

    auth_key: str = 'xxx'  # will be read from `my_prefix_auth_key`
```

!!! note
    The default `env_prefix` is `''` (empty string).

If you want to change the environment variable name for a single field, you can use an alias.

There are two ways to do this:

* Using `Field(alias=...)` (see `api_key` above)
* Using `Field(validation_alias=...)` (see `auth_key` above)

Check the [`Field` aliases documentation](fields.md#field-aliases) for more information about aliases.

`env_prefix` does not apply to fields with alias. It means the environment variable name is the same
as field alias:

```py
from pydantic import Field

from pydantic_settings import BaseSettings, SettingsConfigDict


class Settings(BaseSettings):
    model_config = SettingsConfigDict(env_prefix='my_prefix_')

    foo: str = Field('xxx', alias='FooAlias')  # (1)!
```

1. `env_prefix` will be ignored and the value will be read from `FooAlias` environment variable.

### Case-sensitivity

By default, environment variable names are case-insensitive.

If you want to make environment variable names case-sensitive, you can set the `case_sensitive` config setting:

```py
from pydantic_settings import BaseSettings, SettingsConfigDict


class Settings(BaseSettings):
    model_config = SettingsConfigDict(case_sensitive=True)

    redis_host: str = 'localhost'
```

When `case_sensitive` is `True`, the environment variable names must match field names (optionally with a prefix),
so in this example `redis_host` could only be modified via `export redis_host`. If you want to name environment variables
all upper-case, you should name attribute all upper-case too. You can still name environment variables anything
you like through `Field(validation_alias=...)`.

Case-sensitivity can also be set via the `_case_sensitive` keyword argument on instantiation.

In case of nested models, the `case_sensitive` setting will be applied to all nested models.

```py
import os

from pydantic import BaseModel, ValidationError

from pydantic_settings import BaseSettings


class RedisSettings(BaseModel):
    host: str
    port: int


class Settings(BaseSettings, case_sensitive=True):
    redis: RedisSettings


os.environ['redis'] = '{"host": "localhost", "port": 6379}'
print(Settings().model_dump())
#> {'redis': {'host': 'localhost', 'port': 6379}}
os.environ['redis'] = '{"HOST": "localhost", "port": 6379}'  # (1)!
try:
    Settings()
except ValidationError as e:
    print(e)
    """
    1 validation error for Settings
    redis.host
      Field required [type=missing, input_value={'HOST': 'localhost', 'port': 6379}, input_type=dict]
        For further information visit https://errors.pydantic.dev/2/v/missing
    """
```

1. Note that the `host` field is not found because the environment variable name is `HOST` (all upper-case).

!!! note
    On Windows, Python's `os` module always treats environment variables as case-insensitive, so the
    `case_sensitive` config setting will have no effect - settings will always be updated ignoring case.

## Parsing environment variable values

By default environment variables are parsed verbatim, including if the value is empty. You can choose to
ignore empty environment variables by setting the `env_ignore_empty` config setting to `True`. This can be
useful if you would prefer to use the default value for a field rather than an empty value from the
environment.

For most simple field types (such as `int`, `float`, `str`, etc.), the environment variable value is parsed
the same way it would be if passed directly to the initialiser (as a string).

Complex types like `list`, `set`, `dict`, and sub-models are populated from the environment by treating the
environment variable's value as a JSON-encoded string.

Another way to populate nested complex variables is to configure your model with the `env_nested_delimiter`
config setting, then use an environment variable with a name pointing to the nested module fields.
What it does is simply explodes your variable into nested models or dicts.
So if you define a variable `FOO__BAR__BAZ=123` it will convert it into `FOO={'BAR': {'BAZ': 123}}`
If you have multiple variables with the same structure they will be merged.

!!! note
    Sub model has to inherit from `pydantic.BaseModel`, Otherwise `pydantic-settings` will initialize sub model,
    collects values for sub model fields separately, and you may get unexpected results.

As an example, given the following environment variables:
```bash
# your environment
export V0=0
export SUB_MODEL='{"v1": "json-1", "v2": "json-2"}'
export SUB_MODEL__V2=nested-2
export SUB_MODEL__V3=3
export SUB_MODEL__DEEP__V4=v4
```

You could load them into the following settings model:

```py
from pydantic import BaseModel

from pydantic_settings import BaseSettings, SettingsConfigDict


class DeepSubModel(BaseModel):  # (1)!
    v4: str


class SubModel(BaseModel):  # (2)!
    v1: str
    v2: bytes
    v3: int
    deep: DeepSubModel


class Settings(BaseSettings):
    model_config = SettingsConfigDict(env_nested_delimiter='__')

    v0: str
    sub_model: SubModel


print(Settings().model_dump())
"""
{
    'v0': '0',
    'sub_model': {'v1': 'json-1', 'v2': b'nested-2', 'v3': 3, 'deep': {'v4': 'v4'}},
}
"""
```

1. Sub model has to inherit from `pydantic.BaseModel`.

2. Sub model has to inherit from `pydantic.BaseModel`.

`env_nested_delimiter` can be configured via the `model_config` as shown above, or via the
`_env_nested_delimiter` keyword argument on instantiation.

Nested environment variables take precedence over the top-level environment variable JSON
(e.g. in the example above, `SUB_MODEL__V2` trumps `SUB_MODEL`).

You may also populate a complex type by providing your own source class.

```py
import json
import os
from typing import Any, List, Tuple, Type

from pydantic.fields import FieldInfo

from pydantic_settings import (
    BaseSettings,
    EnvSettingsSource,
    PydanticBaseSettingsSource,
)


class MyCustomSource(EnvSettingsSource):
    def prepare_field_value(
        self, field_name: str, field: FieldInfo, value: Any, value_is_complex: bool
    ) -> Any:
        if field_name == 'numbers':
            return [int(x) for x in value.split(',')]
        return json.loads(value)


class Settings(BaseSettings):
    numbers: List[int]

    @classmethod
    def settings_customise_sources(
        cls,
        settings_cls: Type[BaseSettings],
        init_settings: PydanticBaseSettingsSource,
        env_settings: PydanticBaseSettingsSource,
        dotenv_settings: PydanticBaseSettingsSource,
        file_secret_settings: PydanticBaseSettingsSource,
    ) -> Tuple[PydanticBaseSettingsSource, ...]:
        return (MyCustomSource(settings_cls),)


os.environ['numbers'] = '1,2,3'
print(Settings().model_dump())
#> {'numbers': [1, 2, 3]}
```

## Dotenv (.env) support

Dotenv files (generally named `.env`) are a common pattern that make it easy to use environment variables in a
platform-independent manner.

A dotenv file follows the same general principles of all environment variables, and it looks like this:

```bash title=".env"
# ignore comment
ENVIRONMENT="production"
REDIS_ADDRESS=localhost:6379
MEANING_OF_LIFE=42
MY_VAR='Hello world'
```

Once you have your `.env` file filled with variables, *pydantic* supports loading it in two ways:

1. Setting the `env_file` (and `env_file_encoding` if you don't want the default encoding of your OS) on `model_config`
in the `BaseSettings` class:
   ````py hl_lines="4 5"
   from pydantic_settings import BaseSettings, SettingsConfigDict


   class Settings(BaseSettings):
       model_config = SettingsConfigDict(env_file='.env', env_file_encoding='utf-8')
   ````
2. Instantiating the `BaseSettings` derived class with the `_env_file` keyword argument
(and the `_env_file_encoding` if needed):
   ````py hl_lines="8"
   from pydantic_settings import BaseSettings, SettingsConfigDict


   class Settings(BaseSettings):
       model_config = SettingsConfigDict(env_file='.env', env_file_encoding='utf-8')


   settings = Settings(_env_file='prod.env', _env_file_encoding='utf-8')
   ````
In either case, the value of the passed argument can be any valid path or filename, either absolute or relative to the
current working directory. From there, *pydantic* will handle everything for you by loading in your variables and
validating them.

!!! note
    If a filename is specified for `env_file`, Pydantic will only check the current working directory and
    won't check any parent directories for the `.env` file.

Even when using a dotenv file, *pydantic* will still read environment variables as well as the dotenv file,
**environment variables will always take priority over values loaded from a dotenv file**.

Passing a file path via the `_env_file` keyword argument on instantiation (method 2) will override
the value (if any) set on the `model_config` class. If the above snippets were used in conjunction, `prod.env` would be loaded
while `.env` would be ignored.

If you need to load multiple dotenv files, you can pass multiple file paths as a tuple or list. The files will be
loaded in order, with each file overriding the previous one.

```py
from pydantic_settings import BaseSettings, SettingsConfigDict


class Settings(BaseSettings):
    model_config = SettingsConfigDict(
        # `.env.prod` takes priority over `.env`
        env_file=('.env', '.env.prod')
    )
```

You can also use the keyword argument override to tell Pydantic not to load any file at all (even if one is set in
the `model_config` class) by passing `None` as the instantiation keyword argument, e.g. `settings = Settings(_env_file=None)`.

Because python-dotenv is used to parse the file, bash-like semantics such as `export` can be used which
(depending on your OS and environment) may allow your dotenv file to also be used with `source`,
see [python-dotenv's documentation](https://saurabh-kumar.com/python-dotenv/#usages) for more details.

Pydantic settings consider `extra` config in case of dotenv file. It means if you set the `extra=forbid` (*default*)
on `model_config` and your dotenv file contains an entry for a field that is not defined in settings model,
it will raise `ValidationError` in settings construction.

For compatibility with pydantic 1.x BaseSettings you should use `extra=ignore`:
```py
from pydantic_settings import BaseSettings, SettingsConfigDict


class Settings(BaseSettings):
    model_config = SettingsConfigDict(env_file='.env', extra='ignore')
```


!!! note
    Pydantic settings loads all the values from dotenv file and passes it to the model, regardless of the model's `env_prefix`.
    So if you provide extra values in a dotenv file, whether they start with `env_prefix` or not,
    a `ValidationError` will be raised.

## Command Line Support

Pydantic settings provides integrated CLI support, making it easy to quickly define CLI applications using Pydantic
models. There are two primary use cases for Pydantic settings CLI:

1. When using a CLI to override fields in Pydantic models.
2. When using Pydantic models to define CLIs.

By default, the experience is tailored towards use case #1 and builds on the foundations established in [parsing
environment variables](#parsing-environment-variable-values). If your use case primarily falls into #2, you will likely
want to enable [enforcing required arguments at the CLI](#enforce-required-arguments-at-cli).

### The Basics

To get started, let's revisit the example presented in [parsing environment
variables](#parsing-environment-variable-values) but using a Pydantic settings CLI:

```py
import sys

from pydantic import BaseModel

from pydantic_settings import BaseSettings, SettingsConfigDict


class DeepSubModel(BaseModel):
    v4: str


class SubModel(BaseModel):
    v1: str
    v2: bytes
    v3: int
    deep: DeepSubModel


class Settings(BaseSettings):
    model_config = SettingsConfigDict(cli_parse_args=True)

    v0: str
    sub_model: SubModel


sys.argv = [
    'example.py',
    '--v0=0',
    '--sub_model={"v1": "json-1", "v2": "json-2"}',
    '--sub_model.v2=nested-2',
    '--sub_model.v3=3',
    '--sub_model.deep.v4=v4',
]

print(Settings().model_dump())
"""
{
    'v0': '0',
    'sub_model': {'v1': 'json-1', 'v2': b'nested-2', 'v3': 3, 'deep': {'v4': 'v4'}},
}
"""
```

To enable CLI parsing, we simply set the `cli_parse_args` flag to a valid value, which retains similar conotations as
defined in `argparse`. Alternatively, we can also directly provide the args to parse at time of instantiation:

```py
from pydantic_settings import BaseSettings


class Settings(BaseSettings):
    this_foo: str


print(Settings(_cli_parse_args=['--this_foo', 'is such a foo']).model_dump())
#> {'this_foo': 'is such a foo'}
```

Note that a CLI settings source is [**the topmost source**](#field-value-priority) by default unless its [priority value
is customised](#customise-settings-sources):

```py
import os
import sys
from typing import Tuple, Type

from pydantic_settings import (
    BaseSettings,
    CliSettingsSource,
    PydanticBaseSettingsSource,
)


class Settings(BaseSettings):
    my_foo: str

    @classmethod
    def settings_customise_sources(
        cls,
        settings_cls: Type[BaseSettings],
        init_settings: PydanticBaseSettingsSource,
        env_settings: PydanticBaseSettingsSource,
        dotenv_settings: PydanticBaseSettingsSource,
        file_secret_settings: PydanticBaseSettingsSource,
    ) -> Tuple[PydanticBaseSettingsSource, ...]:
        return env_settings, CliSettingsSource(settings_cls, cli_parse_args=True)


os.environ['MY_FOO'] = 'from environment'

sys.argv = ['example.py', '--my_foo=from cli']

print(Settings().model_dump())
#> {'my_foo': 'from environment'}
```

#### Lists

CLI argument parsing of lists supports intermixing of any of the below three styles:

  * JSON style `--field='[1,2]'`
  * Argparse style `--field 1 --field 2`
  * Lazy style `--field=1,2`

```py
import sys
from typing import List

from pydantic_settings import BaseSettings


class Settings(BaseSettings, cli_parse_args=True):
    my_list: List[int]


sys.argv = ['example.py', '--my_list', '[1,2]']
print(Settings().model_dump())
#> {'my_list': [1, 2]}

sys.argv = ['example.py', '--my_list', '1', '--my_list', '2']
print(Settings().model_dump())
#> {'my_list': [1, 2]}

sys.argv = ['example.py', '--my_list', '1,2']
print(Settings().model_dump())
#> {'my_list': [1, 2]}
```

#### Dictionaries

CLI argument parsing of dictionaries supports intermixing of any of the below two styles:

  * JSON style `--field='{"k1": 1, "k2": 2}'`
  * Environment variable style `--field k1=1 --field k2=2`

These can be used in conjunction with list forms as well, e.g:

  * `--field k1=1,k2=2 --field k3=3 --field '{"k4": 4}'` etc.

```py
import sys
from typing import Dict

from pydantic_settings import BaseSettings


class Settings(BaseSettings, cli_parse_args=True):
    my_dict: Dict[str, int]


sys.argv = ['example.py', '--my_dict', '{"k1":1,"k2":2}']
print(Settings().model_dump())
#> {'my_dict': {'k1': 1, 'k2': 2}}

sys.argv = ['example.py', '--my_dict', 'k1=1', '--my_dict', 'k2=2']
print(Settings().model_dump())
#> {'my_dict': {'k1': 1, 'k2': 2}}
```

#### Literals and Enums

CLI argument parsing of literals and enums are converted into CLI choices.

```py
import sys
from enum import IntEnum
from typing import Literal

from pydantic_settings import BaseSettings


class Fruit(IntEnum):
    pear = 0
    kiwi = 1
    lime = 2


class Settings(BaseSettings, cli_parse_args=True):
    fruit: Fruit
    pet: Literal['dog', 'cat', 'bird']


sys.argv = ['example.py', '--fruit', 'lime', '--pet', 'cat']
print(Settings().model_dump())
#> {'fruit': <Fruit.lime: 2>, 'pet': 'cat'}
```

#### Aliases

Pydantic field aliases are added as CLI argument aliases. Aliases of length one are converted into short options.

```py
import sys

from pydantic import AliasChoices, AliasPath, Field

from pydantic_settings import BaseSettings


class User(BaseSettings, cli_parse_args=True):
    first_name: str = Field(
        validation_alias=AliasChoices('f', 'fname', AliasPath('name', 0))
    )
    last_name: str = Field(
        validation_alias=AliasChoices('l', 'lname', AliasPath('name', 1))
    )


sys.argv = ['example.py', '--fname', 'John', '--lname', 'Doe']
print(User().model_dump())
#> {'first_name': 'John', 'last_name': 'Doe'}

sys.argv = ['example.py', '-f', 'John', '-l', 'Doe']
print(User().model_dump())
#> {'first_name': 'John', 'last_name': 'Doe'}

sys.argv = ['example.py', '--name', 'John,Doe']
print(User().model_dump())
#> {'first_name': 'John', 'last_name': 'Doe'}

sys.argv = ['example.py', '--name', 'John', '--lname', 'Doe']
print(User().model_dump())
#> {'first_name': 'John', 'last_name': 'Doe'}
```

### Subcommands and Positional Arguments

Subcommands and positional arguments are expressed using the `CliSubCommand` and `CliPositionalArg` annotations. These
annotations can only be applied to required fields (i.e. fields that do not have a default value). Furthermore,
subcommands must be a valid type derived from either a pydantic `BaseModel` or pydantic.dataclasses `dataclass`.

!!! note
    CLI settings subcommands are limited to a single subparser per model. In other words, all subcommands for a model
    are grouped under a single subparser; it does not allow for multiple subparsers with each subparser having its own
    set of subcommands. For more information on subparsers, see [argparse
    subcommands](https://docs.python.org/3/library/argparse.html#sub-commands).

!!! note
    `CliSubCommand` and `CliPositionalArg` are always case sensitive and do not support aliases.

```py
import sys

from pydantic import BaseModel, Field
from pydantic.dataclasses import dataclass

from pydantic_settings import (
    BaseSettings,
    CliPositionalArg,
    CliSubCommand,
)


@dataclass
class FooPlugin:
    """git-plugins-foo - Extra deep foo plugin command"""

    x_feature: bool = Field(default=False, description='Enable "X" feature')


@dataclass
class BarPlugin:
    """git-plugins-bar - Extra deep bar plugin command"""

    y_feature: bool = Field(default=False, description='Enable "Y" feature')


@dataclass
class Plugins:
    """git-plugins - Fake plugins for GIT"""

    foo: CliSubCommand[FooPlugin] = Field(description='Foo is fake plugin')

    bar: CliSubCommand[BarPlugin] = Field(description='Bar is fake plugin')


class Clone(BaseModel):
    """git-clone - Clone a repository into a new directory"""

    repository: CliPositionalArg[str] = Field(description='The repo ...')

    directory: CliPositionalArg[str] = Field(description='The dir ...')

    local: bool = Field(default=False, description='When the repo ...')


class Git(BaseSettings, cli_parse_args=True, cli_prog_name='git'):
    """git - The stupid content tracker"""

    clone: CliSubCommand[Clone] = Field(description='Clone a repo ...')

    plugins: CliSubCommand[Plugins] = Field(description='Fake GIT plugins')


try:
    sys.argv = ['example.py', '--help']
    Git()
except SystemExit as e:
    print(e)
    #> 0
"""
usage: git [-h] {clone,plugins} ...

git - The stupid content tracker

options:
  -h, --help       show this help message and exit

subcommands:
  {clone,plugins}
    clone          Clone a repo ...
    plugins        Fake GIT plugins
"""


try:
    sys.argv = ['example.py', 'clone', '--help']
    Git()
except SystemExit as e:
    print(e)
    #> 0
"""
usage: git clone [-h] [--local bool] [--shared bool] REPOSITORY DIRECTORY

git-clone - Clone a repository into a new directory

positional arguments:
  REPOSITORY    The repo ...
  DIRECTORY     The dir ...

options:
  -h, --help    show this help message and exit
  --local bool  When the repo ... (default: False)
"""


try:
    sys.argv = ['example.py', 'plugins', 'bar', '--help']
    Git()
except SystemExit as e:
    print(e)
    #> 0
"""
usage: git plugins bar [-h] [--my_feature bool]

git-plugins-bar - Extra deep bar plugin command

options:
  -h, --help        show this help message and exit
  --y_feature bool  Enable "Y" feature (default: False)
"""
```

### Customizing the CLI Experience

The below flags can be used to customise the CLI experience to your needs.

#### Change the Displayed Program Name

Change the default program name displayed in the help text usage by setting `cli_prog_name`. By default, it will derive
the name of the currently executing program from `sys.argv[0]`, just like argparse.

```py
import sys

from pydantic_settings import BaseSettings


class Settings(BaseSettings, cli_parse_args=True, cli_prog_name='appdantic'):
    pass


try:
    sys.argv = ['example.py', '--help']
    Settings()
except SystemExit as e:
    print(e)
    #> 0
"""
usage: appdantic [-h]

options:
  -h, --help  show this help message and exit
"""
```

#### Change Whether CLI Should Exit on Error

Change whether the CLI internal parser will exit on error or raise a `SettingsError` exception by using
`cli_exit_on_error`. By default, the CLI internal parser will exit on error.

```py
import sys

from pydantic_settings import BaseSettings, SettingsError


class Settings(BaseSettings, cli_parse_args=True, cli_exit_on_error=False): ...


try:
    sys.argv = ['example.py', '--bad-arg']
    Settings()
except SettingsError as e:
    print(e)
    #> error parsing CLI: unrecognized arguments: --bad-arg
```

#### Enforce Required Arguments at CLI

Pydantic settings is designed to pull values in from various sources when instantating a model. This means a field that
is required is not strictly required from any single source (e.g. the CLI). Instead, all that matters is that one of the
sources provides the required value.

However, if your use case [aligns more with #2](#command-line-support), using Pydantic models to define CLIs, you will
likely want required fields to be _strictly required at the CLI_. We can enable this behavior by using
`cli_enforce_required`.

```py
import os
import sys

from pydantic import Field

from pydantic_settings import BaseSettings, SettingsError


class Settings(
    BaseSettings,
    cli_parse_args=True,
    cli_enforce_required=True,
    cli_exit_on_error=False,
):
    my_required_field: str = Field(description='a top level required field')


os.environ['MY_REQUIRED_FIELD'] = 'hello from environment'

try:
    sys.argv = ['example.py']
    Settings()
except SettingsError as e:
    print(e)
    #> error parsing CLI: the following arguments are required: --my_required_field
```

#### Change the None Type Parse String

Change the CLI string value that will be parsed (e.g. "null", "void", "None", etc.) into `None` by setting
`cli_parse_none_str`. By default it will use the `env_parse_none_str` value if set. Otherwise, it will default to "null"
if `cli_avoid_json` is `False`, and "None" if `cli_avoid_json` is `True`.

```py
import sys
from typing import Optional

from pydantic import Field

from pydantic_settings import BaseSettings


class Settings(BaseSettings, cli_parse_args=True, cli_parse_none_str='void'):
    v1: Optional[int] = Field(description='the top level v0 option')


sys.argv = ['example.py', '--v1', 'void']
print(Settings().model_dump())
#> {'v1': None}
```

#### Hide None Type Values

Hide `None` values from the CLI help text by enabling `cli_hide_none_type`.

```py
import sys
from typing import Optional

from pydantic import Field

from pydantic_settings import BaseSettings


class Settings(BaseSettings, cli_parse_args=True, cli_hide_none_type=True):
    v0: Optional[str] = Field(description='the top level v0 option')


try:
    sys.argv = ['example.py', '--help']
    Settings()
except SystemExit as e:
    print(e)
    #> 0
"""
usage: example.py [-h] [--v0 str]

options:
  -h, --help  show this help message and exit
  --v0 str    the top level v0 option (required)
"""
```

#### Avoid Adding JSON CLI Options

Avoid adding complex fields that result in JSON strings at the CLI by enabling `cli_avoid_json`.

```py
import sys

from pydantic import BaseModel, Field

from pydantic_settings import BaseSettings


class SubModel(BaseModel):
    v1: int = Field(description='the sub model v1 option')


class Settings(BaseSettings, cli_parse_args=True, cli_avoid_json=True):
    sub_model: SubModel = Field(
        description='The help summary for SubModel related options'
    )


try:
    sys.argv = ['example.py', '--help']
    Settings()
except SystemExit as e:
    print(e)
    #> 0
"""
usage: example.py [-h] [--sub_model.v1 int]

options:
  -h, --help          show this help message and exit

sub_model options:
  The help summary for SubModel related options

  --sub_model.v1 int  the sub model v1 option (required)
"""
```

#### Use Class Docstring for Group Help Text

By default, when populating the group help text for nested models it will pull from the field descriptions.
Alternatively, we can also configure CLI settings to pull from the class docstring instead.

!!! note
    If the field is a union of nested models the group help text will always be pulled from the field description;
    even if `cli_use_class_docs_for_groups` is set to `True`.

```py
import sys

from pydantic import BaseModel, Field

from pydantic_settings import BaseSettings


class SubModel(BaseModel):
    """The help text from the class docstring."""

    v1: int = Field(description='the sub model v1 option')


class Settings(BaseSettings, cli_parse_args=True, cli_use_class_docs_for_groups=True):
    """My application help text."""

    sub_model: SubModel = Field(description='The help text from the field description')


try:
    sys.argv = ['example.py', '--help']
    Settings()
except SystemExit as e:
    print(e)
    #> 0
"""
usage: example.py [-h] [--sub_model JSON] [--sub_model.v1 int]

My application help text.

options:
  -h, --help          show this help message and exit

sub_model options:
  The help text from the class docstring.

  --sub_model JSON    set sub_model from JSON string
  --sub_model.v1 int  the sub model v1 option (required)
"""
```

### Integrating with Existing Parsers

A CLI settings source can be integrated with existing parsers by overriding the default CLI settings source with a user
defined one that specifies the `root_parser` object.

```py
import sys
from argparse import ArgumentParser

from pydantic_settings import BaseSettings, CliSettingsSource

parser = ArgumentParser()
parser.add_argument('--food', choices=['pear', 'kiwi', 'lime'])


class Settings(BaseSettings):
    name: str = 'Bob'


# Set existing `parser` as the `root_parser` object for the user defined settings source
cli_settings = CliSettingsSource(Settings, root_parser=parser)

# Parse and load CLI settings from the command line into the settings source.
sys.argv = ['example.py', '--food', 'kiwi', '--name', 'waldo']
print(Settings(_cli_settings_source=cli_settings(args=True)).model_dump())
#> {'name': 'waldo'}

# Load CLI settings from pre-parsed arguments. i.e., the parsing occurs elsewhere and we
# just need to load the pre-parsed args into the settings source.
parsed_args = parser.parse_args(['--food', 'kiwi', '--name', 'ralph'])
print(Settings(_cli_settings_source=cli_settings(parsed_args=parsed_args)).model_dump())
#> {'name': 'ralph'}
```

A `CliSettingsSource` connects with a `root_parser` object by using parser methods to add `settings_cls` fields as
command line arguments. The `CliSettingsSource` internal parser representation is based on the `argparse` library, and
therefore, requires parser methods that support the same attributes as their `argparse` counterparts. The available
parser methods that can be customised, along with their argparse counterparts (the defaults), are listed below:

* `parse_args_method` - (`argparse.ArgumentParser.parse_args`)
* `add_argument_method` - (`argparse.ArgumentParser.add_argument`)
* `add_argument_group_method` - (`argparse.ArgumentParser.add_argument_group`)
* `add_parser_method` - (`argparse._SubParsersAction.add_parser`)
* `add_subparsers_method` - (`argparse.ArgumentParser.add_subparsers`)
* `formatter_class` - (`argparse.HelpFormatter`)

For a non-argparse parser the parser methods can be set to `None` if not supported. The CLI settings will only raise an
error when connecting to the root parser if a parser method is necessary but set to `None`.

## Secrets

Placing secret values in files is a common pattern to provide sensitive configuration to an application.

A secret file follows the same principal as a dotenv file except it only contains a single value and the file name
is used as the key. A secret file will look like the following:

``` title="/var/run/database_password"
super_secret_database_password
```

Once you have your secret files, *pydantic* supports loading it in two ways:

1. Setting the `secrets_dir` on `model_config` in a `BaseSettings` class to the directory where your secret files are stored.
   ````py hl_lines="4 5 6 7"
   from pydantic_settings import BaseSettings, SettingsConfigDict


   class Settings(BaseSettings):
       model_config = SettingsConfigDict(secrets_dir='/var/run')

       database_password: str
   ````
2. Instantiating the `BaseSettings` derived class with the `_secrets_dir` keyword argument:
   ````
   settings = Settings(_secrets_dir='/var/run')
   ````

In either case, the value of the passed argument can be any valid directory, either absolute or relative to the
current working directory. **Note that a non existent directory will only generate a warning**.
From there, *pydantic* will handle everything for you by loading in your variables and validating them.

Even when using a secrets directory, *pydantic* will still read environment variables from a dotenv file or the environment,
**a dotenv file and environment variables will always take priority over values loaded from the secrets directory**.

Passing a file path via the `_secrets_dir` keyword argument on instantiation (method 2) will override
the value (if any) set on the `model_config` class.

### Use Case: Docker Secrets

Docker Secrets can be used to provide sensitive configuration to an application running in a Docker container.
To use these secrets in a *pydantic* application the process is simple. More information regarding creating, managing
and using secrets in Docker see the official
[Docker documentation](https://docs.docker.com/engine/reference/commandline/secret/).

First, define your `Settings` class with a `SettingsConfigDict` that specifies the secrets directory.

```py hl_lines="4 5 6 7"
from pydantic_settings import BaseSettings, SettingsConfigDict


class Settings(BaseSettings):
    model_config = SettingsConfigDict(secrets_dir='/run/secrets')

    my_secret_data: str
```

!!! note
    By default [Docker uses `/run/secrets`](https://docs.docker.com/engine/swarm/secrets/#how-docker-manages-secrets)
    as the target mount point. If you want to use a different location, change `Config.secrets_dir` accordingly.

Then, create your secret via the Docker CLI
```bash
printf "This is a secret" | docker secret create my_secret_data -
```

Last, run your application inside a Docker container and supply your newly created secret
```bash
docker service create --name pydantic-with-secrets --secret my_secret_data pydantic-app:latest
```

<<<<<<< HEAD
## Azure App Configuration

Azure App Configuration is a service that allows you to centralize your application settings and secrets.

By default, it loads all the values from Azure App Configuration, but you can assign a prefix to your application (e.g. `my_api__`) and load only the values for it using the `select_key` method. You can also use the `trim_key_prefix` method to remove the prefix from the value names.

Furthermore, if some value references a secret stored in Azure Key Vault, you can use the `configure_key_vault` method to retrieve it.

If you use Entra ID authentication, you can use the role `App Configuration Data Reader` to access the configurations and `Key Vault Secrets User` to access the secrets.

To nest models you have to define a `env_nested_delimiter` (e.g. `__`), either in the source constructor or in the `model_config` class.

The configuration of this settings source is almost idental to the the provided by ASP.NET Core, in case you want to read the official documentation to inform you about more complex uses, best practices, etc.

```
class Nested(BaseModel):
    nested_field: str


class Settings(BaseSettings):
    not_nested: str
    nested: Nested
=======
## Azure Key Vault

You must set two parameters:

- `url`: For example, `https://my-resource.vault.azure.net/`.
- `credential`: If you use `DefaultAzureCredential`, in local you can execute `az login` to get your identity credentials. The identity must have a role assignment (the recommended one is `Key Vault Secrets User`), so you can access the secrets.

You must have the same naming convention in the field name as in the Key Vault secret name. For example, if the secret is named `SqlServerPassword`, the field name must be the same. You can use an alias too.

In Key Vault, nested models are supported with the `--` separator. For example, `SqlServer--Password`.

Key Vault arrays (e.g. `MySecret--0`, `MySecret--1`) are not supported.

```py
import os
from typing import Tuple, Type

from azure.identity import DefaultAzureCredential
from pydantic import BaseModel

from pydantic_settings import (
    AzureKeyVaultSettingsSource,
    BaseSettings,
    PydanticBaseSettingsSource,
)


class SubModel(BaseModel):
    a: str


class AzureKeyVaultSettings(BaseSettings):
    foo: str
    bar: int
    sub: SubModel
>>>>>>> 4840d69d

    @classmethod
    def settings_customise_sources(
        cls,
<<<<<<< HEAD
        settings_cls: Any,
=======
        settings_cls: Type[BaseSettings],
>>>>>>> 4840d69d
        init_settings: PydanticBaseSettingsSource,
        env_settings: PydanticBaseSettingsSource,
        dotenv_settings: PydanticBaseSettingsSource,
        file_secret_settings: PydanticBaseSettingsSource,
<<<<<<< HEAD
    ) -> Tuple[PydanticBaseSettingsSource]:
        return (
            AzureAppConfigurationSettingsSource(
                settings_cls,
                lambda app_configuration_options: app_configuration_options.connect_with_url(
                    os.environ['AZURE_APP_CONFIGURATION_URL'], DefaultAzureCredential()
                )
                .select_key('my_api__*')
                .trim_key_prefix('my_api__')
                .configure_key_vault(
                    lambda key_vault_options: key_vault_options.set_credential(
                        DefaultAzureCredential()
                    )
                ),
                env_nested_delimiter='__',
            ),
        )
```



=======
    ) -> Tuple[PydanticBaseSettingsSource, ...]:
        az_key_vault_settings = AzureKeyVaultSettingsSource(
            settings_cls,
            os.environ['AZURE_KEY_VAULT_URL'],
            DefaultAzureCredential(),
        )
        return (
            init_settings,
            env_settings,
            dotenv_settings,
            file_secret_settings,
            az_key_vault_settings,
        )
```

>>>>>>> 4840d69d
## Other settings source

Other settings sources are available for common configuration files:

- `JsonConfigSettingsSource` using `json_file` and `json_file_encoding` arguments
- `PyprojectTomlConfigSettingsSource` using *(optional)* `pyproject_toml_depth` and *(optional)* `pyproject_toml_table_header` arguments
- `TomlConfigSettingsSource` using `toml_file` argument
- `YamlConfigSettingsSource` using `yaml_file` and yaml_file_encoding arguments

You can also provide multiple files by providing a list of path:
```py
toml_file = ['config.default.toml', 'config.custom.toml']
```
To use them, you can use the same mechanism described [here](#customise-settings-sources)


```py
from typing import Tuple, Type

from pydantic import BaseModel

from pydantic_settings import (
    BaseSettings,
    PydanticBaseSettingsSource,
    SettingsConfigDict,
    TomlConfigSettingsSource,
)


class Nested(BaseModel):
    nested_field: str


class Settings(BaseSettings):
    foobar: str
    nested: Nested
    model_config = SettingsConfigDict(toml_file='config.toml')

    @classmethod
    def settings_customise_sources(
        cls,
        settings_cls: Type[BaseSettings],
        init_settings: PydanticBaseSettingsSource,
        env_settings: PydanticBaseSettingsSource,
        dotenv_settings: PydanticBaseSettingsSource,
        file_secret_settings: PydanticBaseSettingsSource,
    ) -> Tuple[PydanticBaseSettingsSource, ...]:
        return (TomlConfigSettingsSource(settings_cls),)
```

This will be able to read the following "config.toml" file, located in your working directory:

```toml
foobar = "Hello"
[nested]
nested_field = "world!"
```

### pyproject.toml

"pyproject.toml" is a standardized file for providing configuration values in Python projects.
[PEP 518](https://peps.python.org/pep-0518/#tool-table) defines a `[tool]` table that can be used to provide arbitrary tool configuration.
While encouraged to use the `[tool]` table, `PyprojectTomlConfigSettingsSource` can be used to load variables from any location with in "pyproject.toml" file.

This is controlled by providing `SettingsConfigDict(pyproject_toml_table_header=tuple[str, ...])` where the value is a tuple of header parts.
By default, `pyproject_toml_table_header=('tool', 'pydantic-settings')` which will load variables from the `[tool.pydantic-settings]` table.

```python
from typing import Tuple, Type

from pydantic_settings import (
    BaseSettings,
    PydanticBaseSettingsSource,
    PyprojectTomlConfigSettingsSource,
    SettingsConfigDict,
)


class Settings(BaseSettings):
    """Example loading values from the table used by default."""

    field: str

    @classmethod
    def settings_customise_sources(
        cls,
        settings_cls: Type[BaseSettings],
        init_settings: PydanticBaseSettingsSource,
        env_settings: PydanticBaseSettingsSource,
        dotenv_settings: PydanticBaseSettingsSource,
        file_secret_settings: PydanticBaseSettingsSource,
    ) -> Tuple[PydanticBaseSettingsSource, ...]:
        return (PyprojectTomlConfigSettingsSource(settings_cls),)


class SomeTableSettings(Settings):
    """Example loading values from a user defined table."""

    model_config = SettingsConfigDict(
        pyproject_toml_table_header=('tool', 'some-table')
    )


class RootSettings(Settings):
    """Example loading values from the root of a pyproject.toml file."""

    model_config = SettingsConfigDict(extra='ignore', pyproject_toml_table_header=())
```

This will be able to read the following "pyproject.toml" file, located in your working directory, resulting in `Settings(field='default-table')`, `SomeTableSettings(field='some-table')`, & `RootSettings(field='root')`:

```toml
field = "root"

[tool.pydantic-settings]
field = "default-table"

[tool.some-table]
field = "some-table"
```

By default, `PyprojectTomlConfigSettingsSource` will only look for a "pyproject.toml" in the your current working directory.
However, there are two options to change this behavior.

* `SettingsConfigDict(pyproject_toml_depth=<int>)` can be provided to check `<int>` number of directories **up** in the directory tree for a "pyproject.toml" if one is not found in the current working directory.
  By default, no parent directories are checked.
* An explicit file path can be provided to the source when it is instantiated (e.g. `PyprojectTomlConfigSettingsSource(settings_cls, Path('~/.config').resolve() / 'pyproject.toml')`).
  If a file path is provided this way, it will be treated as absolute (no other locations are checked).

```python
from pathlib import Path
from typing import Tuple, Type

from pydantic_settings import (
    BaseSettings,
    PydanticBaseSettingsSource,
    PyprojectTomlConfigSettingsSource,
    SettingsConfigDict,
)


class DiscoverSettings(BaseSettings):
    """Example of discovering a pyproject.toml in parent directories in not in `Path.cwd()`."""

    model_config = SettingsConfigDict(pyproject_toml_depth=2)

    @classmethod
    def settings_customise_sources(
        cls,
        settings_cls: Type[BaseSettings],
        init_settings: PydanticBaseSettingsSource,
        env_settings: PydanticBaseSettingsSource,
        dotenv_settings: PydanticBaseSettingsSource,
        file_secret_settings: PydanticBaseSettingsSource,
    ) -> Tuple[PydanticBaseSettingsSource, ...]:
        return (PyprojectTomlConfigSettingsSource(settings_cls),)


class ExplicitFilePathSettings(BaseSettings):
    """Example of explicitly providing the path to the file to load."""

    field: str

    @classmethod
    def settings_customise_sources(
        cls,
        settings_cls: Type[BaseSettings],
        init_settings: PydanticBaseSettingsSource,
        env_settings: PydanticBaseSettingsSource,
        dotenv_settings: PydanticBaseSettingsSource,
        file_secret_settings: PydanticBaseSettingsSource,
    ) -> Tuple[PydanticBaseSettingsSource, ...]:
        return (
            PyprojectTomlConfigSettingsSource(
                settings_cls, Path('~/.config').resolve() / 'pyproject.toml'
            ),
        )
```

## Field value priority

In the case where a value is specified for the same `Settings` field in multiple ways,
the selected value is determined as follows (in descending order of priority):

1. If `cli_parse_args` is enabled, arguments passed in at the CLI.
2. Arguments passed to the `Settings` class initialiser.
3. Environment variables, e.g. `my_prefix_special_function` as described above.
4. Variables loaded from a dotenv (`.env`) file.
5. Variables loaded from the secrets directory.
6. The default field values for the `Settings` model.

## Customise settings sources

If the default order of priority doesn't match your needs, it's possible to change it by overriding
the `settings_customise_sources` method of your `Settings` .

`settings_customise_sources` takes four callables as arguments and returns any number of callables as a tuple.
In turn these callables are called to build the inputs to the fields of the settings class.

Each callable should take an instance of the settings class as its sole argument and return a `dict`.

### Changing Priority

The order of the returned callables decides the priority of inputs; first item is the highest priority.

```py
from typing import Tuple, Type

from pydantic import PostgresDsn

from pydantic_settings import BaseSettings, PydanticBaseSettingsSource


class Settings(BaseSettings):
    database_dsn: PostgresDsn

    @classmethod
    def settings_customise_sources(
        cls,
        settings_cls: Type[BaseSettings],
        init_settings: PydanticBaseSettingsSource,
        env_settings: PydanticBaseSettingsSource,
        dotenv_settings: PydanticBaseSettingsSource,
        file_secret_settings: PydanticBaseSettingsSource,
    ) -> Tuple[PydanticBaseSettingsSource, ...]:
        return env_settings, init_settings, file_secret_settings


print(Settings(database_dsn='postgres://postgres@localhost:5432/kwargs_db'))
#> database_dsn=MultiHostUrl('postgres://postgres@localhost:5432/kwargs_db')
```

By flipping `env_settings` and `init_settings`, environment variables now have precedence over `__init__` kwargs.

### Adding sources

As explained earlier, *pydantic* ships with multiples built-in settings sources. However, you may occasionally
need to add your own custom sources, `settings_customise_sources` makes this very easy:

```py
import json
from pathlib import Path
from typing import Any, Dict, Tuple, Type

from pydantic.fields import FieldInfo

from pydantic_settings import (
    BaseSettings,
    PydanticBaseSettingsSource,
    SettingsConfigDict,
)


class JsonConfigSettingsSource(PydanticBaseSettingsSource):
    """
    A simple settings source class that loads variables from a JSON file
    at the project's root.

    Here we happen to choose to use the `env_file_encoding` from Config
    when reading `config.json`
    """

    def get_field_value(
        self, field: FieldInfo, field_name: str
    ) -> Tuple[Any, str, bool]:
        encoding = self.config.get('env_file_encoding')
        file_content_json = json.loads(
            Path('tests/example_test_config.json').read_text(encoding)
        )
        field_value = file_content_json.get(field_name)
        return field_value, field_name, False

    def prepare_field_value(
        self, field_name: str, field: FieldInfo, value: Any, value_is_complex: bool
    ) -> Any:
        return value

    def __call__(self) -> Dict[str, Any]:
        d: Dict[str, Any] = {}

        for field_name, field in self.settings_cls.model_fields.items():
            field_value, field_key, value_is_complex = self.get_field_value(
                field, field_name
            )
            field_value = self.prepare_field_value(
                field_name, field, field_value, value_is_complex
            )
            if field_value is not None:
                d[field_key] = field_value

        return d


class Settings(BaseSettings):
    model_config = SettingsConfigDict(env_file_encoding='utf-8')

    foobar: str

    @classmethod
    def settings_customise_sources(
        cls,
        settings_cls: Type[BaseSettings],
        init_settings: PydanticBaseSettingsSource,
        env_settings: PydanticBaseSettingsSource,
        dotenv_settings: PydanticBaseSettingsSource,
        file_secret_settings: PydanticBaseSettingsSource,
    ) -> Tuple[PydanticBaseSettingsSource, ...]:
        return (
            init_settings,
            JsonConfigSettingsSource(settings_cls),
            env_settings,
            file_secret_settings,
        )


print(Settings())
#> foobar='test'
```

#### Accesing the result of previous sources

Each source of settings can access the output of the previous ones.

```python
from typing import Any, Dict, Tuple

from pydantic.fields import FieldInfo

from pydantic_settings import PydanticBaseSettingsSource


class MyCustomSource(PydanticBaseSettingsSource):
    def get_field_value(
        self, field: FieldInfo, field_name: str
    ) -> Tuple[Any, str, bool]: ...

    def __call__(self) -> Dict[str, Any]:
        # Retrieve the aggregated settings from previous sources
        current_state = self.current_state
        current_state.get('some_setting')

        # Retrive settings from all sources individually
        # self.settings_sources_data["SettingsSourceName"]: Dict[str, Any]
        settings_sources_data = self.settings_sources_data
        settings_sources_data['SomeSettingsSource'].get('some_setting')

        # Your code here...
```

### Removing sources

You might also want to disable a source:

```py
from typing import Tuple, Type

from pydantic import ValidationError

from pydantic_settings import BaseSettings, PydanticBaseSettingsSource


class Settings(BaseSettings):
    my_api_key: str

    @classmethod
    def settings_customise_sources(
        cls,
        settings_cls: Type[BaseSettings],
        init_settings: PydanticBaseSettingsSource,
        env_settings: PydanticBaseSettingsSource,
        dotenv_settings: PydanticBaseSettingsSource,
        file_secret_settings: PydanticBaseSettingsSource,
    ) -> Tuple[PydanticBaseSettingsSource, ...]:
        # here we choose to ignore arguments from init_settings
        return env_settings, file_secret_settings


try:
    Settings(my_api_key='this is ignored')
except ValidationError as exc_info:
    print(exc_info)
    """
    1 validation error for Settings
    my_api_key
      Field required [type=missing, input_value={}, input_type=dict]
        For further information visit https://errors.pydantic.dev/2/v/missing
    """
```


## In-place reloading

In case you want to reload in-place an existing setting, you can do it by using its `__init__` method :

```py
import os

from pydantic import Field

from pydantic_settings import BaseSettings


class Settings(BaseSettings):
    foo: str = Field('foo')


mutable_settings = Settings()

print(mutable_settings.foo)
#> foo

os.environ['foo'] = 'bar'
print(mutable_settings.foo)
#> foo

mutable_settings.__init__()
print(mutable_settings.foo)
#> bar

os.environ.pop('foo')
mutable_settings.__init__()
print(mutable_settings.foo)
#> foo
```<|MERGE_RESOLUTION|>--- conflicted
+++ resolved
@@ -1196,30 +1196,6 @@
 docker service create --name pydantic-with-secrets --secret my_secret_data pydantic-app:latest
 ```
 
-<<<<<<< HEAD
-## Azure App Configuration
-
-Azure App Configuration is a service that allows you to centralize your application settings and secrets.
-
-By default, it loads all the values from Azure App Configuration, but you can assign a prefix to your application (e.g. `my_api__`) and load only the values for it using the `select_key` method. You can also use the `trim_key_prefix` method to remove the prefix from the value names.
-
-Furthermore, if some value references a secret stored in Azure Key Vault, you can use the `configure_key_vault` method to retrieve it.
-
-If you use Entra ID authentication, you can use the role `App Configuration Data Reader` to access the configurations and `Key Vault Secrets User` to access the secrets.
-
-To nest models you have to define a `env_nested_delimiter` (e.g. `__`), either in the source constructor or in the `model_config` class.
-
-The configuration of this settings source is almost idental to the the provided by ASP.NET Core, in case you want to read the official documentation to inform you about more complex uses, best practices, etc.
-
-```
-class Nested(BaseModel):
-    nested_field: str
-
-
-class Settings(BaseSettings):
-    not_nested: str
-    nested: Nested
-=======
 ## Azure Key Vault
 
 You must set two parameters:
@@ -1255,21 +1231,61 @@
     foo: str
     bar: int
     sub: SubModel
->>>>>>> 4840d69d
 
     @classmethod
     def settings_customise_sources(
         cls,
-<<<<<<< HEAD
-        settings_cls: Any,
-=======
         settings_cls: Type[BaseSettings],
->>>>>>> 4840d69d
         init_settings: PydanticBaseSettingsSource,
         env_settings: PydanticBaseSettingsSource,
         dotenv_settings: PydanticBaseSettingsSource,
         file_secret_settings: PydanticBaseSettingsSource,
-<<<<<<< HEAD
+    ) -> Tuple[PydanticBaseSettingsSource, ...]:
+        az_key_vault_settings = AzureKeyVaultSettingsSource(
+            settings_cls,
+            os.environ['AZURE_KEY_VAULT_URL'],
+            DefaultAzureCredential(),
+        )
+        return (
+            init_settings,
+            env_settings,
+            dotenv_settings,
+            file_secret_settings,
+            az_key_vault_settings,
+        )
+```
+
+## Azure App Configuration
+
+Azure App Configuration is a service that allows you to centralize your application settings and secrets.
+
+By default, it loads all the values from Azure App Configuration, but you can assign a prefix to your application (e.g. `my_api__`) and load only the values for it using the `select_key` method. You can also use the `trim_key_prefix` method to remove the prefix from the value names.
+
+Furthermore, if some value references a secret stored in Azure Key Vault, you can use the `configure_key_vault` method to retrieve it.
+
+If you use Entra ID authentication, you can use the role `App Configuration Data Reader` to access the configurations and `Key Vault Secrets User` to access the secrets.
+
+To nest models you have to define a `env_nested_delimiter` (e.g. `__`), either in the source constructor or in the `model_config` class.
+
+The configuration of this settings source is almost idental to the the provided by ASP.NET Core, in case you want to read the official documentation to inform you about more complex uses, best practices, etc.
+
+```
+class Nested(BaseModel):
+    nested_field: str
+
+
+class Settings(BaseSettings):
+    not_nested: str
+    nested: Nested
+
+    @classmethod
+    def settings_customise_sources(
+        cls,
+        settings_cls: Any,
+        init_settings: PydanticBaseSettingsSource,
+        env_settings: PydanticBaseSettingsSource,
+        dotenv_settings: PydanticBaseSettingsSource,
+        file_secret_settings: PydanticBaseSettingsSource,
     ) -> Tuple[PydanticBaseSettingsSource]:
         return (
             AzureAppConfigurationSettingsSource(
@@ -1289,25 +1305,6 @@
         )
 ```
 
-
-
-=======
-    ) -> Tuple[PydanticBaseSettingsSource, ...]:
-        az_key_vault_settings = AzureKeyVaultSettingsSource(
-            settings_cls,
-            os.environ['AZURE_KEY_VAULT_URL'],
-            DefaultAzureCredential(),
-        )
-        return (
-            init_settings,
-            env_settings,
-            dotenv_settings,
-            file_secret_settings,
-            az_key_vault_settings,
-        )
-```
-
->>>>>>> 4840d69d
 ## Other settings source
 
 Other settings sources are available for common configuration files:
